--- conflicted
+++ resolved
@@ -13,36 +13,6 @@
 import MenuItem from '@mui/material/MenuItem';
 import AdbIcon from '@mui/icons-material/Adb';
 
-<<<<<<< HEAD
-const ResponsiveAppBar = () => {
-
-  return (
-    <AppBar position="static">
-      <Container maxWidth="xl">
-        <Toolbar disableGutters>
-
-          <Typography
-            variant="h6"
-            noWrap
-            component="a"
-            href="/"
-            sx={{
-              mr: 2,
-              display: { xs: 'none', md: 'flex' },
-              fontFamily: 'Courier',
-              fontWeight: 300,
-              letterSpacing: '.2rem',
-              color: 'orange',
-              textDecoration: 'none',
-            }}
-          >
-            Media Cloud Proof-of-Concept
-          </Typography>
-
-        </Toolbar>
-      </Container>
-    </AppBar>
-=======
 
 
 const loginButtonStyle = {
@@ -99,12 +69,9 @@
           </Toolbar>
 
         </div>
-
+        
       </Container>
-
-
     </AppBar >
->>>>>>> 7af41dcf
   );
 };
 export default ResponsiveAppBar;