import logging
import time
import datetime as dt
from constance import config
from io import BytesIO

import json

import util.stats

request_logger = logging.getLogger("request_logger")

# prevent request messages from "bleeding"
# (in the color/audio sense) into root logger
request_logger.propagate = False

class RequestLoggingMiddleware:
    def __init__(self, get_response):
        self.get_response = get_response

    def __call__(self, request):

        log_msg = {}

        #Check if logging is enabled (with caching to reduce database hits)
        request_logging_enabled = config.REQUEST_LOGGING_ENABLED
        
        #get the request.body before the view executes and reset it
        if(request_logging_enabled):
            if request.method == 'POST':
                if request.content_type == "application/json":
                    try:
                        #The request.body is a stream that can only be read once.
                        # this resets the stream after reading it so that downstream views are unaffected
                        request_data = request.body 
                        log_msg['request_params'] = json.loads(request_data)
                        request._stream = BytesIO(request_data)
                    except json.JSONDecodeError:
                        log_msg["request_params"] = "Invalid JSON"
                        
                elif request.content_type == "application/x-www-form-urlencoded":
                    log_msg["request_params"] = request.POST  # Handles form-encoded data

            elif request.method == 'GET':
                log_msg["request_params"] = request.GET


        start_time = time.time()
        response = self.get_response(request)
        duration = time.time() - start_time

        if(request_logging_enabled):
            # Check if user is authenticated and add user data
            log_msg["timestamp"] = dt.datetime.utcnow().isoformat() 
            log_msg['user'] = str(request.user)if request.user.is_authenticated else "Anonymous"
            log_msg['ip'] = request.META.get('REMOTE_ADDR')


            log_msg["method"] = request.method
            log_msg["path"] = request.path
            log_msg["duration"] = duration
            
            exclude_headers = ["Cookie", "X-Csrftoken"]
            log_msg["headers"] = {key: value for key, value in request.headers.items() if key not in exclude_headers}
            log_msg["has_session"] = "sessionid" in request.headers.get("Cookie", {})

            log_msg["response"] = {
                "code": response.status_code,
                "reason": response.reason_phrase,
            }

            # Log the request details
            try:
                log_dump = json.dumps(log_msg)
                request_logger.info(json.dumps(log_msg))
            except TypeError:
                pass

<<<<<<< HEAD
=======
        util.stats.path_stats(request.path, duration, response.status_code)

>>>>>>> 6d5e5182
        return response

<|MERGE_RESOLUTION|>--- conflicted
+++ resolved
@@ -76,10 +76,7 @@
             except TypeError:
                 pass
 
-<<<<<<< HEAD
-=======
         util.stats.path_stats(request.path, duration, response.status_code)
 
->>>>>>> 6d5e5182
         return response
 
