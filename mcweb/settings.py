--- conflicted
+++ resolved
@@ -24,11 +24,7 @@
 logger = logging.getLogger(__file__)
 
 # The static version of the app
-<<<<<<< HEAD
-VERSION = "2.2.4"
-=======
 VERSION = "2.2.5"
->>>>>>> 9a5da5a4
 
 # Build paths inside the project like this: BASE_DIR / 'subdir'.
 BASE_DIR = Path(__file__).resolve().parent
