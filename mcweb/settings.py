"""
Django settings for web-search project.

Generated by 'django-admin startproject' using Django 4.1.dev20220516154624.

For more information on this file, see
https://docs.djangoproject.com/en/dev/topics/settings/

For the full list of settings and their values, see
https://docs.djangoproject.com/en/dev/ref/settings/
"""

import logging
from pathlib import Path
import os

# PyPI
import dj_database_url
import environ
import sentry_sdk
from sentry_sdk.integrations.django import DjangoIntegration
from django.core.exceptions import ImproperlyConfigured

logger = logging.getLogger(__file__)

# The static version of the app
VERSION = "2.2.2"

# Build paths inside the project like this: BASE_DIR / 'subdir'.
BASE_DIR = Path(__file__).resolve().parent

# new config should make this obsolete!
_DEFAULT_ALLOWED_HOSTS = [
    #### production:
    # app.process (mcweb.web) was for rss-fetcher on tarbell
    # now uses https://search.mediacloud.org should now work
    # (need to adjust rss-fetcher config first)
    'search.mediacloud.org', 'mcweb.web',

    #### staging:
    'mcweb-staging.tarbell.mediacloud.org', 'mcweb-staging.steinam.angwin',

    #### development (outside dokku)
    'localhost', '127.0.0.1'
]

# new config should make this obsolete!
_DEFAULT_CSRF_TRUSTED_ORIGINS = [
    'https://mcweb-staging.tarbell.mediacloud.org',
    'https://search.mediacloud.org'
]

# used in defaults below:
ADMIN_EMAIL = os.getenv("ADMIN_EMAIL", "")

_DEFAULT_ALERTS_RECIPIENTS = []
if ADMIN_EMAIL:
    _DEFAULT_ALERTS_RECIPIENTS.append(ADMIN_EMAIL)

# necessary to run source alerts
ADMIN_USERNAME = os.getenv("ADMIN_USERNAME", ADMIN_EMAIL) # user in database

env = environ.Env(      # @@CONFIGURATION@@ definitions (datatype, default value)
    # (cast, default_value) in alphabetical order:
    ALERTS_RECIPIENTS=(list, _DEFAULT_ALERTS_RECIPIENTS),
    ALL_URLS_CSV_EMAIL_MAX=(int, 200000),
    ALL_URLS_CSV_EMAIL_MIN=(int, 25000),
    ALLOWED_HOSTS=(list, _DEFAULT_ALLOWED_HOSTS),
    ANALYTICS_MATOMO_DOMAIN=(str, "null"),
    ANALYTICS_MATOMO_SITE_ID=(str, "null"),
    CACHE_SECONDS=(int, 24*60*60),
    CSRF_TRUSTED_ORIGINS=(list, _DEFAULT_CSRF_TRUSTED_ORIGINS),
    DEBUG=(bool, False),
    EMAIL_BACKEND=(str, 'django.core.mail.backends.smtp.EmailBackend'),
    EMAIL_HOST=(str, ""),
    EMAIL_HOST_PASSWORD=(str, ""),
    EMAIL_HOST_USER=(str, ""),
    EMAIL_HOST_PORT=(int,465),  # ssmtp (SSL submission)
    EMAIL_HOST_USE_SSL=(bool, True),
    EMAIL_NOREPLY=(str, 'noreply@mediacloud.org'),
    EMAIL_ORGANIZATION=(str, "Media Cloud Development"),
    GIT_REV=(str, ""),
    LOG_LEVEL=(str, "DEBUG"),
    NEWS_SEARCH_API_URL=(str, "http://ramos.angwin:8000/v1/"),
    PROVIDERS_TIMEOUT=(int, 60*10),
    SCRAPE_ERROR_RECIPIENTS=(list, []),
    SCRAPE_TIMEOUT_SECONDS=(float, 30.0), # http connect/read
    SENTRY_DSN=(str, ""),
    SENTRY_ENV=(str, ""),
    SENTRY_JS_REPLAY_RATE=(float, 0.1), # fraction 0 to 1.0
    SENTRY_JS_TRACES_RATE=(float, 0.2), # fraction 0 to 1.0
    SENTRY_PY_PROFILES_RATE=(float, 1.0), # fraction 0 to 1.0
    SENTRY_PY_TRACES_RATE=(float, 1.0),  # fraction 0 to 1.0
    STATSD_HOST=(str, ""),
    STATSD_PREFIX=(str, ""),
    SYSTEM_ALERT=(str,None),
)
environ.Env.read_env(os.path.join(BASE_DIR, '.env'))

# suppress environ package debug messages:
_env_logger = logging.getLogger('environ.environ')
_env_log_level = _env_logger.getEffectiveLevel()
_env_logger.setLevel(logging.INFO)
################ @@CONFIGURATION@@ variables
# (casts and defaults declared above)

# IN ALPHABETICAL ORDER:

ALERTS_RECIPIENTS = env('ALERTS_RECIPIENTS') # list
ALL_URLS_CSV_EMAIL_MAX = env('ALL_URLS_CSV_EMAIL_MAX')
ALL_URLS_CSV_EMAIL_MIN = env('ALL_URLS_CSV_EMAIL_MIN')
ALLOWED_HOSTS = env("ALLOWED_HOSTS") # list
ANALYTICS_MATOMO_DOMAIN = env('ANALYTICS_MATOMO_DOMAIN')
ANALYTICS_MATOMO_SITE_ID = env('ANALYTICS_MATOMO_SITE_ID')

AVAILABLE_PROVIDERS = ["onlinenews-mediacloud", "onlinenews-waybackmachine"]
CACHE_SECONDS = env("CACHE_SECONDS")
CSRF_TRUSTED_ORIGINS = env("CSRF_TRUSTED_ORIGINS") # defined as list

DEBUG = env("DEBUG")

EARLIEST_AVAILABLE_DATE = env('EARLIEST_AVAILABLE_DATE') # earliest available date for elastic search

EMAIL_BACKEND = env('EMAIL_BACKEND') # select django.core.mail.backend

# vars used by django.core.mail.backends.smtp.EmailBackend:
EMAIL_HOST = env('EMAIL_HOST')
EMAIL_HOST_USER = env('EMAIL_HOST_USER')
EMAIL_HOST_PASSWORD = env('EMAIL_HOST_PASSWORD')
EMAIL_HOST_PORT = env('EMAIL_HOST_PORT')
EMAIL_HOST_USE_SSL = env('EMAIL_HOST_USE_SSL')

EMAIL_NOREPLY = env('EMAIL_NOREPLY') # email sender address
EMAIL_ORGANIZATION = env('EMAIL_ORGANIZATION') # used in subject line

GIT_REV = env("GIT_REV")      # supplied by Dokku, returned by /api/version
LOG_LEVEL = env('LOG_LEVEL').upper()
NEWS_SEARCH_API_URL = env('NEWS_SEARCH_API_URL')
PROVIDERS_TIMEOUT = env('PROVIDERS_TIMEOUT')

RSS_FETCHER_URL = env('RSS_FETCHER_URL')
RSS_FETCHER_USER = env('RSS_FETCHER_USER')
RSS_FETCHER_PASS = env('RSS_FETCHER_PASS')

SCRAPE_ERROR_RECIPIENTS = env('SCRAPE_ERROR_RECIPIENTS') # list
SCRAPE_TIMEOUT_SECONDS = env('SCRAPE_TIMEOUT_SECONDS') # HTTP connect/read timeout
SECRET_KEY = env('SECRET_KEY')
SENTRY_DSN = env('SENTRY_DSN')
SENTRY_ENV = env('SENTRY_ENV')
SENTRY_JS_TRACES_RATE = env('SENTRY_JS_TRACES_RATE')
SENTRY_JS_REPLAY_RATE = env('SENTRY_JS_REPLAY_RATE')
SENTRY_PY_PROFILES_RATE = env('SENTRY_PY_PROFILES_RATE')
SENTRY_PY_TRACES_RATE = env('SENTRY_PY_TRACES_RATE')
STATSD_HOST = env('STATSD_HOST')
STATSD_PREFIX = env('STATSD_PREFIX')
SYSTEM_ALERT = env('SYSTEM_ALERT')

# end config
_env_logger.setLevel(_env_log_level) # restore log level
################
# Application definition

INSTALLED_APPS = [
    "corsheaders",
    "django.contrib.admin",
    "django.contrib.auth",
    "django.contrib.contenttypes",
    "django.contrib.sessions",
    "django.contrib.messages",
    "django.contrib.staticfiles",
    "rest_framework",
    "rest_framework.authtoken",
    "constance",
    "frontend",
    "backend.sources",
    "backend.search",
    "backend.users",
    "background_task",
]

MIDDLEWARE = [
    "django.middleware.security.SecurityMiddleware",
    "whitenoise.middleware.WhiteNoiseMiddleware",
    "django.contrib.sessions.middleware.SessionMiddleware",
    "django.middleware.common.CommonMiddleware",
    "django.middleware.csrf.CsrfViewMiddleware",
    "django.contrib.auth.middleware.AuthenticationMiddleware",
    "django.contrib.messages.middleware.MessageMiddleware",
    "django.middleware.clickjacking.XFrameOptionsMiddleware",
    "corsheaders.middleware.CorsMiddleware",
    "django.middleware.common.CommonMiddleware",
    "util.logging_middleware.RequestLoggingMiddleware"
]

CORS_ALLOWED_ORIGINS = [
    "http://localhost:3000",
]

ROOT_URLCONF = "urls"

TEMPLATES = [
    {
        "BACKEND": "django.template.backends.django.DjangoTemplates",
        "DIRS": [],
        "APP_DIRS": True,
        "OPTIONS": {
            "context_processors": [
                "django.template.context_processors.debug",
                "django.template.context_processors.request",
                "django.contrib.auth.context_processors.auth",
                "django.contrib.messages.context_processors.messages",
            ],
        },
    },
]

WSGI_APPLICATION = "wsgi.application"

# Database
# https://docs.djangoproject.com/en/dev/ref/settings/#databases

DATABASES = {
    "default": dj_database_url.parse(env('DATABASE_URL'), conn_max_age=0)
}

# Password validation
# https://docs.djangoproject.com/en/dev/ref/settings/#auth-password-validators

AUTH_PASSWORD_VALIDATORS = [
    {
        "NAME": "django.contrib.auth.password_validation.UserAttributeSimilarityValidator",
    },
    {
        "NAME": "django.contrib.auth.password_validation.MinimumLengthValidator",
        "OPTIONS": {
            "min_length": 10,
        },
    },
    {
        "NAME": "django.contrib.auth.password_validation.CommonPasswordValidator",
    },
    {
        "NAME": "django.contrib.auth.password_validation.NumericPasswordValidator",
    },
    {
        "NAME": "backend.users.validators.MinimumAmountOfNumbers",
    },
     {
        "NAME": "backend.users.validators.MinimumAmountOfSpecialCharacters",
    },
]


# Internationalization
# https://docs.djangoproject.com/en/dev/topics/i18n/

LANGUAGE_CODE = "en-us"

TIME_ZONE = "UTC"

USE_I18N = True

USE_TZ = True


# Static files (CSS, JavaScript, Images)
# https://docs.djangoproject.com/en/dev/howto/static-files/

STATIC_URL = "static/"

STATIC_ROOT = "mcweb/static"

# Default primary key field type
# https://docs.djangoproject.com/en/dev/ref/settings/#default-auto-field

DEFAULT_AUTO_FIELD = "django.db.models.BigAutoField"

REST_FRAMEWORK = {

    'DEFAULT_AUTHENTICATION_CLASSES': [
        'rest_framework.authentication.TokenAuthentication',
        'rest_framework.authentication.BasicAuthentication',
        'rest_framework.authentication.SessionAuthentication',
        # 'rest_framework_simplejwt.authentication.JWTAuthentication',
    ],

    'DEFAULT_RENDERER_CLASSES': [
        'rest_framework.renderers.JSONRenderer',
    ],

    'DEFAULT_PERMISSION_CLASSES': [
        'rest_framework.permissions.IsAuthenticated',
    ],

    'DEFAULT_PAGINATION_CLASS': 'rest_framework.pagination.LimitOffsetPagination',
    'PAGE_SIZE': 100
}
# disable nice API browsing in production
if DEBUG:
    REST_FRAMEWORK['DEFAULT_RENDERER_CLASSES'] = [
        'rest_framework.renderers.JSONRenderer',
        'rest_framework.renderers.BrowsableAPIRenderer',
    ]


APPEND_SLASH = False

MAX_ATTEMPTS = 1

LOGGING = {
    'version': 1,
    'disable_existing_loggers': False,
    'formatters': {
        # see below
    },
    'handlers': {
        # set below
    },
    'root': {
        'handlers': [], # set below
        'level': LOG_LEVEL,
    },
    'loggers': {
        # set below
    },
}

# set up handlers based on environment
__DOKKU = os.environ.get("DYNO") is not None
if __DOKKU:
    from mcweb.backend.util.syslog_config import SYSLOG_SOCKET
    import socket

    _SYSLOG_FORMATTER = 'syslog'

    hostname = socket.gethostname().split('.')[0] # host/container w/o domain

    # in Python 3.12 can use:
    # format = '%(asctime)s %(hostname)s %(levelname)s: %(message)s'
    format = f'%(asctime)s {hostname} %(levelname)s: %(message)s'

    LOGGING['formatters'][_SYSLOG_FORMATTER] = {
        'format': format, # format NOT fmt as in the Formatter object
        'defaults': {    # used in Python >= 3.12
            'hostname': hostname
        },
    }
    _BRIEF_FORMATTER = 'brief'
    LOGGING['formatters'][_BRIEF_FORMATTER] = {
        'format':'%(message)s'
    }

    _BRIEF_FORMATTER = 'brief'
    LOGGING['formatters'][_BRIEF_FORMATTER] = {
        'format':'%(message)s'
    }

    def add_syslog_handler(facility: int, add_to_loggers: list[str], formatter:str):
        """
        add a handler that sends messages to syslog-sink process
        """
        handler_name = f"facility_{facility}"
        LOGGING['handlers'][handler_name] = {
            'class': 'mcweb.backend.util.handlers.SysLogHandler',
            'facility': facility,      # see syslog.yml.proto for routing
            'address': SYSLOG_SOCKET,
            'formatter': formatter,
        }
        for logger_name in add_to_loggers:
            if logger_name == 'root':
                LOGGING['root']['handlers'].append(handler_name)
            else:
                ll = LOGGING['loggers']
                al = ll.get(logger_name)
                if al is None:
                    al = ll[logger_name] = {}
                handlers = al.get('handlers')
                if handlers is None:
                    handlers = al['handlers'] = []
                handlers.append(handler_name)

    # When adding an entry here, add an entries to syslog.yml.proto
    # for routing the new facility code to a file!!!
    add_syslog_handler(0, ['root'], _SYSLOG_FORMATTER)
    add_syslog_handler(1, ['request_logger'], _BRIEF_FORMATTER)
else:
    # not under Dokku: log to stderr:
    LOGGING['handlers']['console'] = {
        'class': 'logging.StreamHandler',
    }
    LOGGING['root']['handlers'].append('console')

CACHES = {
    'default': {
        'BACKEND': 'django_redis.cache.RedisCache',
        # REDIS_URL supplied by Dokku:
        'LOCATION': env('REDIS_URL'),
        "OPTIONS": {
            "CLIENT_CLASS": "django_redis.client.DefaultClient"
        },
        "KEY_PREFIX": "cache"
    }
}

DISABLE_SERVER_SIDE_CURSORS = True

################
# Constance runtime-configurable settings setup

CONSTANCE_BACKEND = 'constance.backends.redisd.CachingRedisBackend'
# optionally set a value ttl
CONSTANCE_REDIS_CACHE_TIMEOUT = 60
CONSTANCE_REDIS_CONNECTION = env('REDIS_URL')

# Constance config values

CONSTANCE_CONFIG = {
    "REQUEST_LOGGING_ENABLED": (False, 'Request logging enabled', bool),
    "ES_PARTIAL_RESULTS": (False, 'ES provider: return partial results', bool),
    "SRCS_KW_SEARCH": (True, 'Sources: use keyword search', bool),
}

CONSTANCE_CONFIG_FIELDSETS = {
    "Monitoring Options": ("REQUEST_LOGGING_ENABLED",),
<<<<<<< HEAD
    "Temporary": ("ES_PARTIAL_RESULTS",)
=======
    "Temporary": ("OLD_MC_PROVIDER", "ES_PARTIAL_RESULTS", "SRCS_KW_SEARCH")
>>>>>>> 6ceaa969
}

################
# since this file is read before logging is configured,
# logging before here is .... unreliable

# this is what happens by default in django.setup() (after loading this file):
logging.config.dictConfig(LOGGING)

try:
    assert EMAIL_HOST, "EMAIL_HOST is empty"
    assert EMAIL_HOST_PASSWORD, "EMAIL_HOST_PASSWORD is empty"
    assert EMAIL_HOST_USER, "EMAIL_HOST_USER is empty"
    if not __DOKKU:
        logger.info("Email host %s", EMAIL_HOST)
except AssertionError as exc:
    # don't require email settings (for development)
    logger.warning("Email not configured: %s", exc)
    EMAIL_BACKEND = None
    EMAIL_HOST = None
    EMAIL_HOST_USER = None
    EMAIL_HOST_PASSWORD = None
    EMAIL_HOST_PORT = None
    EMAIL_HOST_USE_SSL = None

# sentry config for Python code:
if SENTRY_DSN and SENTRY_ENV:
    sentry_sdk.init(
        dsn=SENTRY_DSN,
        integrations=[
            DjangoIntegration(),
        ],
        environment=SENTRY_ENV,
        traces_sample_rate=SENTRY_PY_TRACES_RATE,
        profiles_sample_rate=SENTRY_PY_PROFILES_RATE,
        release=VERSION,

        # If you wish to associate users to errors (assuming you are using
        # django.contrib.auth) you may enable sending PII data.
        send_default_pii=True
    )
else:
    logger.warning("Sentry not configured")

# add configuration variables above
# (search for @@CONFIGURATION@@ above, in two places)<|MERGE_RESOLUTION|>--- conflicted
+++ resolved
@@ -422,11 +422,7 @@
 
 CONSTANCE_CONFIG_FIELDSETS = {
     "Monitoring Options": ("REQUEST_LOGGING_ENABLED",),
-<<<<<<< HEAD
-    "Temporary": ("ES_PARTIAL_RESULTS",)
-=======
-    "Temporary": ("OLD_MC_PROVIDER", "ES_PARTIAL_RESULTS", "SRCS_KW_SEARCH")
->>>>>>> 6ceaa969
+    "Temporary": ("ES_PARTIAL_RESULTS", "SRCS_KW_SEARCH")
 }
 
 ################
