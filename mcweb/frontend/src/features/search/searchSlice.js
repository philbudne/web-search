import { createSlice } from '@reduxjs/toolkit';

const slice = createSlice({
  name: 'search',
  initialState: { search: null, queryList: null, negatedQueryList: null, fromDate: null, toDate: null },
  reducers: {
    setSearch: (state, { payload }) => {
      state.search = payload.count;
    },
    setQueryList: (state, {payload}) => {
      state.queryList = payload;
    }, 
    setNegatedQueryList: (state, {payload}) => {
      state.negatedQueryList = payload;
    }, 
    setFromDate: (state, { payload }) => {
      state.fromDate = payload;
    },
    setToDate: (state, { payload }) => {
      state.toDate = payload;
    }
  },
});

<<<<<<< HEAD
export const setSearch = slice.actions.setSearch;
=======
export const setSearch = slice.actions.setSearch
export const setQueryList = slice.actions.setQueryList
export const setNegatedQueryList = slice.actions.setNegatedQueryList
export const setFromDate = slice.actions.setFromDate
export const setToDate = slice.actions.setToDate
>>>>>>> 6e8c16d1

export const selectTotalAttention = (state) => state.search.search;
export const selectQuery = (state) => state.search.queryList;
export const selectNegatedQuery = (state) => state.search.negatedQueryList;
export const selectFromDate = (state) => state.search.fromDate;
export const selectToDate = (state) => state.search.toDate;

export default slice.reducer;<|MERGE_RESOLUTION|>--- conflicted
+++ resolved
@@ -22,15 +22,11 @@
   },
 });
 
-<<<<<<< HEAD
 export const setSearch = slice.actions.setSearch;
-=======
-export const setSearch = slice.actions.setSearch
-export const setQueryList = slice.actions.setQueryList
-export const setNegatedQueryList = slice.actions.setNegatedQueryList
-export const setFromDate = slice.actions.setFromDate
-export const setToDate = slice.actions.setToDate
->>>>>>> 6e8c16d1
+export const setQueryList = slice.actions.setQueryList;
+export const setNegatedQueryList = slice.actions.setNegatedQueryList;
+export const setFromDate = slice.actions.setFromDate;
+export const setToDate = slice.actions.setToDate;
 
 export const selectTotalAttention = (state) => state.search.search;
 export const selectQuery = (state) => state.search.queryList;
