import React, { useState, useEffect } from 'react';
import { useSelector } from 'react-redux';
import Alert from '@mui/material/Alert';
import Button from '@mui/material/Button';
import Box from '@mui/material/Box';
import Tabs from '@mui/material/Tabs';
import Tab from '@mui/material/Tab';
import DownloadIcon from '@mui/icons-material/Download';
import Chip from '@mui/material/Chip';
import CircularProgress from '@mui/material/CircularProgress';
import { useGetTopWordsMutation } from '../../../app/services/searchApi';
import checkForBlankQuery from '../util/checkForBlankQuery';
import {
  PROVIDER_REDDIT_PUSHSHIFT, PROVIDER_NEWS_WAYBACK_MACHINE, PROVIDER_TWITTER_TWITTER, PROVIDER_NEWS_MEDIA_CLOUD,
} from '../util/platforms';
import queryTitle from '../util/queryTitle';
import prepareQueries from '../util/prepareQueries';
import OrderedWordCloud from './OrderedWordCloud';
import TabPanelHelper from '../../ui/TabPanelHelper';

export default function TopWords() {
  const queryState = useSelector((state) => state.query);

  const {
    platform,
    lastSearchTime,
  } = queryState[0];

  const [dispatchQuery, { isLoading, data, error }] = useGetTopWordsMutation();

  const handleDownloadRequest = (qs) => {
    window.location = `/api/search/download-top-words-csv?qS=${encodeURIComponent(JSON.stringify(prepareQueries(qs)))}`;
  };

  const [value, setValue] = useState(0);
  const handleChange = (event, newValue) => {
    setValue(newValue);
  };

  useEffect(() => {
    if (checkForBlankQuery(queryState) || queryState.length === 1) {
      const preparedQueries = prepareQueries(queryState);
      dispatchQuery(preparedQueries);
    }
  }, [lastSearchTime, queryState.length]);

  if (isLoading) {
    return (<div><CircularProgress size="75px" /></div>);
  }

  let content;

  if (!data && !error) return null;
  if (error) {
    content = (
      <Alert severity="warning">
        Sorry, but something went wrong.
        (
        {error.data.note}
        )
      </Alert>
    );
  } else {
    const queryTitleArrays = queryState.map((query, index) => queryTitle(queryState, index));

    content = (
      <>
        <div className="container">
          <Box sx={{ width: '100%' }}>
            <Box sx={{ borderBottom: 1, borderColor: 'divider' }}>
              <Tabs value={value} onChange={handleChange} aria-label="basic tabs example">
                {data.words.map((result, i) => (
<<<<<<< HEAD
                  <Tab key={queryTitleArrays[i]} label={queryTitleArrays[i]} {...a11yProps(i)} />
=======

                  <Tab key={`tab-${i + 1}`} label={queryTitle(queryState, i)} {...a11yProps(i)} />
>>>>>>> ba7fdfe5
                ))}
              </Tabs>
            </Box>

            {data.words.map((results, i) => (
              <TabPanelHelper value={value} index={i}>
                <OrderedWordCloud width={600} color="#000" data={results} />
              </TabPanelHelper>
            ))}
          </Box>
        </div>
        <div className="clearfix">
          <div className="float-end">
            <Button
              variant="text"
              endIcon={<DownloadIcon titleAccess="Download CSV of Top Terms" />}
              onClick={() => {
                handleDownloadRequest(queryState);
              }}
            >
              Download CSV of Top Terms
            </Button>
          </div>
        </div>

      </>
    );
  }
  return (
    <div className="results-item-wrapper clearfix">
      <div className="row">
        <div className="col-4">
          <h2>
            {/* eslint-disable-next-line react/jsx-one-expression-per-line */}
            Top Words
            <Chip color="warning" label="experimental" />
          </h2>
          <p>
            {/* eslint-disable-next-line react/jsx-one-expression-per-line */}
            This is an <i>experimental</i>
            sample-based list of the top words in content matching your query.
            We have not strongly validated the results as representative. Use at your own risk.
          </p>
          {(platform === PROVIDER_NEWS_MEDIA_CLOUD) && (
            <p>
              These results are from a random sample of news stories.
            </p>
          )}
          {(platform === PROVIDER_REDDIT_PUSHSHIFT) && (
            <p>
              These results are from a sample titles from top scoring Reddit submissions.
              Common terms (ie. stopwords) have been removed based on the language of each submission.
            </p>
          )}
          {(platform === PROVIDER_TWITTER_TWITTER) && (
            <p>
              These results are from a sample of the text from the most recent Tweets.
              Common terms (ie. stopwords) have been removed based on the language of each Tweet.
            </p>
          )}
          {(platform === PROVIDER_NEWS_WAYBACK_MACHINE) && (
            <p>
              These results are from a sample of titles from 5000 random news stories.
              Common terms (ie. stopwords) from languages that have more than 15% of the results have been removed.
            </p>
          )}
        </div>
        <div className="col-8">
          {content}
        </div>
      </div>
    </div>
  );
}

function a11yProps(index) {
  return {
    id: `simple-tab-${index}`,
    'aria-controls': `simple-tabpanel-${index}`,
  };
}<|MERGE_RESOLUTION|>--- conflicted
+++ resolved
@@ -70,12 +70,8 @@
             <Box sx={{ borderBottom: 1, borderColor: 'divider' }}>
               <Tabs value={value} onChange={handleChange} aria-label="basic tabs example">
                 {data.words.map((result, i) => (
-<<<<<<< HEAD
                   <Tab key={queryTitleArrays[i]} label={queryTitleArrays[i]} {...a11yProps(i)} />
-=======
 
-                  <Tab key={`tab-${i + 1}`} label={queryTitle(queryState, i)} {...a11yProps(i)} />
->>>>>>> ba7fdfe5
                 ))}
               </Tabs>
             </Box>
