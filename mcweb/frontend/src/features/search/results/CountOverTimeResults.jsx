import React, { useState, useEffect } from 'react';
import { useSelector } from 'react-redux';
import dayjs from 'dayjs';
import utc from 'dayjs/plugin/utc';
import CircularProgress from '@mui/material/CircularProgress';
import Button from '@mui/material/Button';
import Alert from '@mui/material/Alert';
import Menu from '@mui/material/Menu';
import MenuItem from '@mui/material/MenuItem';
import queryGenerator from '../util/queryGenerator';
import CountOverTimeChart from './CountOverTimeChart';
import {
  useGetCountOverTimeMutation,
  useGetNormalizedCountOverTimeMutation,
} from '../../../app/services/searchApi';
import {
  PROVIDER_NEWS_MEDIA_CLOUD,
  PROVIDER_NEWS_WAYBACK_MACHINE,
} from '../util/platforms';

export default function CountOverTimeResults() {
  const {
    queryList,
    queryString,
    negatedQueryList,
    platform,
    startDate,
    endDate,
    collections,
    sources,
    lastSearchTime,
    anyAll,
    advanced,
  } = useSelector((state) => state.query);

  const [normalized, setNormalized] = useState(true);

  const [anchorEl, setAnchorEl] = useState(null);

  const handleClick = (e) => setAnchorEl(e.currentTarget);

  const handleClose = () => setAnchorEl(null);

  const open = Boolean(anchorEl);

  const fullQuery = () => {
    let queryReturn = '';
    if (queryString) {
      queryReturn = queryString;
    } else {
      queryReturn = queryGenerator(queryList, negatedQueryList, platform, anyAll);
    }
    return queryReturn;
  };

  const [query, { isLoading, data, error }] = useGetCountOverTimeMutation();

  const [normalizedQuery, normalizedResults] = useGetNormalizedCountOverTimeMutation();

  const collectionIds = collections.map((collection) => collection.id);

  const handleDownloadRequest = (queryObject) => {
    window.location = `/api/search/download-counts-over-time-csv?queryObject=${encodeURIComponent(JSON.stringify(queryObject))}`;
  };

  const dateHelper = (dateString) => {
    dayjs.extend(utc);
    const newDate = dayjs(dateString, 'YYYY-MM-DD').valueOf();
    return newDate;
  };

  const cleanData = (oldData) => {
    let newData;
    if (platform === PROVIDER_NEWS_MEDIA_CLOUD || platform === PROVIDER_NEWS_WAYBACK_MACHINE) {
      if (normalized) {
        newData = oldData.count_over_time.counts.map((day) => (
          [dateHelper(day.date), (Math.round((day.ratio + Number.EPSILON) * 10000) / 100)]
        ));
      } else {
        newData = oldData.count_over_time.counts.map((day) => (
          [dateHelper(day.date), day.count]
        ));
      }
    } else {
      newData = oldData.count_over_time.counts.map((day) => [dateHelper(day.date), day.count]);
    }
    return newData;
  };

  useEffect(() => {
    if ((queryList[0].length !== 0 || (advanced && queryString !== 0))
      && (platform === PROVIDER_NEWS_MEDIA_CLOUD || platform === PROVIDER_NEWS_WAYBACK_MACHINE)) {
      normalizedQuery({
        query: fullQuery(),
        startDate,
        endDate,
        collections: collectionIds,
        sources,
        platform,
      });
      setNormalized(true);
    } else if (queryList[0].length !== 0 || (advanced && queryString !== 0)) {
      query({
        query: fullQuery(),
        startDate,
        endDate,
        collections: collectionIds,
        sources,
        platform,
      });
      setNormalized(false);
    }
  }, [lastSearchTime]);

  if (isLoading || normalizedResults.isLoading) {
    return (
      <div>
        {' '}
        <CircularProgress size="75px" />
        {' '}
      </div>
    );
  }

  if ((data === undefined)
   && (normalizedResults.data === undefined)
   && (error === undefined) && (normalizedResults.error === undefined)) {
    return null;
  }

  let content;
  if (error || normalizedResults.error) {
    // const msg = data.note;
    content = (
      <Alert severity="warning">
        Our access doesn&apos;t support fetching attention over time data.
        (
        {error.data.note || normalizedResults.error.data.note}
        )
      </Alert>
    );
  } else {
    content = (
      <>
        <CountOverTimeChart
          data={data ? cleanData(data) : cleanData(normalizedResults.data)}
          normalized={normalized}
        />
        <div className="clearfix">
          {(platform === PROVIDER_NEWS_MEDIA_CLOUD
          || platform === PROVIDER_NEWS_WAYBACK_MACHINE) && (
            <div className="float-start">
              {normalized && (
                <div>
                  <Button onClick={handleClick}>
                    View Options
                  </Button>
                  <Menu
                    id="basic-menu"
                    anchorEl={anchorEl}
                    open={open}
                    onClose={handleClose}
                    MenuListProps={{
                      'aria-labelledby': 'basic-button',
                    }}
                  >
                    <MenuItem onClick={() => {
                      setNormalized(false);
                      handleClose();
                    }}
                    >
                      View Story Count

                    </MenuItem>
                  </Menu>
                </div>
              )}
              {!normalized && (
                <div>
                  <Button onClick={handleClick}>
                    View Options
                  </Button>
                  <Menu
                    id="basic-menu"
                    anchorEl={anchorEl}
                    open={open}
                    onClose={handleClose}
                    MenuListProps={{
                      'aria-labelledby': 'basic-button',
                    }}
                  >
                    <MenuItem onClick={() => {
                      setNormalized(true);
                      handleClose();
                    }}
                    >
                      View Normalized Story Percentage (default)
                    </MenuItem>
                  </Menu>
                </div>
              )}
            </div>
          )}
          <div className="float-end">
            <Button
              variant="text"
              onClick={() => {
<<<<<<< HEAD
                downloadCsv({
                  query: fullQuery,
=======
                handleDownloadRequest({
                  query: queryString,
>>>>>>> 79d6848e
                  startDate,
                  endDate,
                  collections: collectionIds,
                  sources,
                  platform,
                });
              }}
            >
              Download CSV
            </Button>
          </div>
        </div>
      </>
    );
  }
  return (
    <div className="results-item-wrapper clearfix">
      <div className="row">
        <div className="col-4">
          <h2>Attention Over Time</h2>
          <p>
            Compare the attention paid to your queries over time to understand how they are covered.
            This chart shows the number of stories that match each of your queries. Spikes in
            attention can reveal key events. Plateaus can reveal stable, &quot;normal&quot;
            attention levels. Use the &quot;view options&quot; menu to switch between story counts
            and a percentage (if supported).
          </p>
        </div>
        <div className="col-8">
          { content }
        </div>
      </div>
    </div>
  );
}<|MERGE_RESOLUTION|>--- conflicted
+++ resolved
@@ -205,13 +205,8 @@
             <Button
               variant="text"
               onClick={() => {
-<<<<<<< HEAD
-                downloadCsv({
-                  query: fullQuery,
-=======
                 handleDownloadRequest({
-                  query: queryString,
->>>>>>> 79d6848e
+                  query: fullQuery(),
                   startDate,
                   endDate,
                   collections: collectionIds,
