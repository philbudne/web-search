import * as React from 'react';
import { useEffect } from 'react';
import { useSelector } from 'react-redux';
import dayjs from 'dayjs';
import Button from '@mui/material/Button';
import CircularProgress from '@mui/material/CircularProgress';

import { useGetSampleStoriesMutation } from '../../../app/services/searchApi';
import queryGenerator from '../util/queryGenerator';
import {
  PROVIDER_REDDIT_PUSHSHIFT, PROVIDER_NEWS_MEDIA_CLOUD, PROVIDER_NEWS_WAYBACK_MACHINE,
  PROVIDER_TWITTER_TWITTER, PROVIDER_YOUTUBE_YOUTUBE,
} from '../util/platforms';

const supportsDownload = (platform) => [PROVIDER_NEWS_MEDIA_CLOUD, PROVIDER_NEWS_WAYBACK_MACHINE,
  PROVIDER_REDDIT_PUSHSHIFT, PROVIDER_TWITTER_TWITTER].includes(platform);

export default function SampleStories() {
  const {
    queryList,
    queryString,
    negatedQueryList,
    platform,
    startDate,
    endDate,
    collections,
    sources,
    lastSearchTime,
    anyAll,
    advanced,
  } = useSelector((state) => state.query);

  const fullQuery = queryString || queryGenerator(queryList, negatedQueryList, platform, anyAll);

  const [query, { isLoading, data }] = useGetSampleStoriesMutation();

  const collectionIds = collections.map((collection) => collection.id);

  const handleDownloadRequest = (queryObject) => {
    window.location = `/api/search/download-all-content-csv?queryObject=${encodeURIComponent(JSON.stringify(queryObject))}`;
  };

  useEffect(() => {
    if ((queryList[0].length !== 0 || (advanced && queryString !== 0))) {
      query({
        query: fullQuery,
        startDate,
        endDate,
        collections: collectionIds,
        sources,
        platform,

      });
    }
  }, [lastSearchTime]);

  if (isLoading) {
    return (
      <div>
        {' '}
        <CircularProgress size="75px" />
        {' '}
      </div>
    );
  }
  if (!data) return null;

  const content = (
    <div className="results-item-wrapper results-sample-stories">
      <div className="row">
        <div className="col-4">
          <h2>Sample Content</h2>
          <p>
            This is a sample of the content that matched your queries.
            Click the menu on the bottom  right to download a CSV of all the
            matching content and associated metadata.
          </p>
          { (platform === PROVIDER_NEWS_MEDIA_CLOUD) && (
            <p>
              These results are a random sample of news stories that matched your searches.
            </p>
          )}
          { (platform === PROVIDER_REDDIT_PUSHSHIFT) && (
            <p>
              These results are the top scoring Reddit submissions that matched your
              searches.
            </p>
          )}
          { (platform === PROVIDER_TWITTER_TWITTER) && (
            <p>
              These results are the most recent tweets that matched your searches.
            </p>
          )}
          { (platform === PROVIDER_YOUTUBE_YOUTUBE) && (
            <p>
              These results are the most viewed videos that matched your searches.
            </p>
          )}
        </div>
        <div className="col-8">
          <table>
            <tbody>
              <tr>
                <th>Title</th>
                <th>Source</th>
                <th>Publication Date</th>
              </tr>
              {data.sample.map((sampleStory) => (
                <tr key={`story-${sampleStory.id}`}>
                  <td><a href={sampleStory.url} target="_blank" rel="noreferrer">{sampleStory.title}</a></td>
                  <td>
                    {(platform === PROVIDER_NEWS_MEDIA_CLOUD) && (
                    <img
                      className="google-icon"
                      src={`https://www.google.com/s2/favicons?domain=${sampleStory.media_url}`}
                      alt="{sampleStory.media_name}"
                    />
                    )}
                    <a href={sampleStory.media_url} target="_blank" rel="noreferrer">{sampleStory.media_name}</a>
                  </td>
                  <td>{dayjs(sampleStory.publish_date).format('MM-DD-YY')}</td>
                </tr>
              ))}
            </tbody>
          </table>
        </div>
      </div>
    </div>
  );

  let platformSpecficContent;
  if (supportsDownload(platform)) {
    platformSpecficContent = (
      <div className="clearfix">
        <div className="float-end">
          <Button
            variant="text"
            onClick={() => {
<<<<<<< HEAD
              downloadStories({
                query: fullQuery,
=======
              handleDownloadRequest({
                query: queryString,
>>>>>>> 79d6848e
                startDate,
                endDate,
                collections: collectionIds,
                sources,
                platform,
              });
            }}
          >
            Download CSV of All Content
          </Button>
        </div>
      </div>
    );
  }
  return (
    <>
      {content}
      {platformSpecficContent}
    </>
  );
}<|MERGE_RESOLUTION|>--- conflicted
+++ resolved
@@ -136,13 +136,8 @@
           <Button
             variant="text"
             onClick={() => {
-<<<<<<< HEAD
-              downloadStories({
+              handleDownloadRequest({
                 query: fullQuery,
-=======
-              handleDownloadRequest({
-                query: queryString,
->>>>>>> 79d6848e
                 startDate,
                 endDate,
                 collections: collectionIds,
