import React, { useEffect, useState } from 'react';
import { useSelector } from 'react-redux';
import CircularProgress from '@mui/material/CircularProgress';
import Alert from '@mui/material/Alert';
import Button from '@mui/material/Button';
import Menu from '@mui/material/Menu';
import MenuItem from '@mui/material/MenuItem';
import Settings from '@mui/icons-material/Settings';
import TotalAttentionEmailModal from '../../ui/TotalAttentionEmailModal';
import BarChart from './BarChart';
import { useGetTotalCountMutation } from '../../../app/services/searchApi';
import {
  PROVIDER_REDDIT_PUSHSHIFT,
  PROVIDER_NEWS_WAYBACK_MACHINE,
  PROVIDER_NEWS_MEDIA_CLOUD,
} from '../util/platforms';
import { selectCurrentUser } from '../../auth/authSlice';
import checkForBlankQuery from '../util/checkForBlankQuery';
import prepareQueries from '../util/prepareQueries';
import tabTitle from '../util/tabTitle';
import prepareTotalAttentionData from '../util/prepareTotalAttentionData';

export const supportsNormalizedCount = (platform) =>
  // eslint-disable-next-line implicit-arrow-linebreak
  [PROVIDER_NEWS_WAYBACK_MACHINE, PROVIDER_REDDIT_PUSHSHIFT, PROVIDER_NEWS_MEDIA_CLOUD].includes(platform);

function TotalAttentionResults() {
  const queryState = useSelector((state) => state.query);

  const [openModal, setModalOpen] = useState(false);

  // fetch currentUser to access email if their downloaded csv needs to be emailed
  const currentUser = useSelector(selectCurrentUser);

  const {
    platform,
    lastSearchTime,
  } = queryState[0];

  const [normalized, setNormalized] = useState(true);

  const [anchorEl, setAnchorEl] = useState(null);

  const [newQuery, setNewQuery] = useState(false);

  const handleClick = (e) => setAnchorEl(e.currentTarget);

  const handleClose = () => setAnchorEl(null);

  const open = Boolean(anchorEl);

  const [dispatchQuery, { isLoading, data, error }] = useGetTotalCountMutation();

  const currentUserEmail = currentUser.email;

  // gets total count of entire query
  // I'm assuming each query's data is put into one csv file
  // my question: https://stackoverflow.com/questions/29615196/is-csv-with-multi-tabs-sheet-possible
  // in the case that there is only one csv we have to make sure the count of all csv don't exceed our limits
  const getTotalCountOfQuery = () => {
    const arrayOfCounts = data.count.relevant;
    // gets total count of query
    let count = 0;
    for (let i = 0; i < arrayOfCounts.length; i += 1) {
      count += arrayOfCounts[i];
    }

    return count;
  };

  useEffect(() => {
    if (checkForBlankQuery(queryState)) {
      const preparedQueries = prepareQueries(queryState);
      dispatchQuery(preparedQueries);
      setNormalized(supportsNormalizedCount(platform));
    }
  }, [lastSearchTime]);

  useEffect(() => {
    if (!checkForBlankQuery(queryState) && queryState.length === 1) {
      setNewQuery(true);
    } else {
      setNewQuery(false);
    }
  }, [lastSearchTime, queryState.length]);

  if (newQuery) return null;

  if (isLoading) {
    return (
      <div>
        {/* eslint-disable-next-line react/jsx-one-expression-per-line */}
        <CircularProgress size="75px" />
      </div>
    );
  }

  if (!data && !error) return null;

  let content;
  if (error) {
    content = (
      <Alert severity="warning">
        Sorry, but something went wrong.
        (
        {error.data.note}
        )
      </Alert>
    );
  } else {
    const updatedTotalAttentionData = prepareTotalAttentionData(data, normalized).map(
      (originalDataObj, index) => {
        const queryTitleForPreparation = { name: tabTitle(queryState, index) };
        return { ...queryTitleForPreparation, ...originalDataObj };
      },
    );
    content = (
      <>
        <div>
          <BarChart
            series={updatedTotalAttentionData}
            normalized={normalized}
            title="Total Stories Count"
            height={200}
          />
        </div>

        <div className="clearfix">
          {supportsNormalizedCount(platform) && (
            <div className="float-start">
              {normalized && (
                <div>
                  <Button
                    onClick={handleClick}
                    endIcon={
                      <Settings titleAccess="view other chart viewing options" />
                    }
                  >
                    View Options
                  </Button>
                  <Menu
                    id="basic-menu"
                    anchorEl={anchorEl}
                    open={open}
                    onClose={handleClose}
                    MenuListProps={{
                      'aria-labelledby': 'basic-button',
                    }}
                  >
                    <MenuItem
                      onClick={() => {
                        setNormalized(false);
                        handleClose();
                      }}
                    >
                      View Story Count
                    </MenuItem>
                  </Menu>
                </div>
              )}
              {!normalized && (
                <div>
                  <Button onClick={handleClick}>View Options</Button>
                  <Menu
                    id="basic-menu"
                    anchorEl={anchorEl}
                    open={open}
                    onClose={handleClose}
                    MenuListProps={{
                      'aria-labelledby': 'basic-button',
                    }}
                  >
                    <MenuItem
                      onClick={() => {
                        setNormalized(true);
                        handleClose();
                      }}
                    >
                      View Normalized Story Percentage (default)
                    </MenuItem>
                  </Menu>
                </div>
              )}
            </div>
          )}
        </div>
        <div className="clearfix">
          <div className="float-end">
            <div>
              <TotalAttentionEmailModal
                outsideTitle="Download CSV of All Content"
<<<<<<< HEAD
                title={
                  `Your current email is: ${currentUserEmail}. 
                  Would you like to send your downloaded data to your current email or a new email?`
                }
=======
                title={`Your current email is: ${currentUserEmail} Would you like to send your downloaded data to a new email?`}
>>>>>>> 28c8b13f
                content="Enter a new email?"
                dispatchNeeded={false}
                navigateTo="/"
                onClick={() => setModalOpen(true)}
                openDialog={openModal}
                variant="outlined"
                confirmButtonText="Confirm New Email"
                currentUserEmail={currentUserEmail}
                totalCountOfQuery={getTotalCountOfQuery()}
                queryState={queryState}
              />
            </div>
          </div>
        </div>
      </>
    );
  }

  return (
    <div className="results-item-wrapper">
      <div className="row">
        <div className="col-4">
          <h2>Total Attention</h2>
          <p>
            Compare the total number of items that matched your queries. Use the
            &quot;view options&quot; menu to switch between story counts and a
            percentage (if supported).
          </p>
        </div>
        <div className="col-8">
          {content}
        </div>
      </div>
    </div>
  );
}

export default TotalAttentionResults;<|MERGE_RESOLUTION|>--- conflicted
+++ resolved
@@ -189,14 +189,10 @@
             <div>
               <TotalAttentionEmailModal
                 outsideTitle="Download CSV of All Content"
-<<<<<<< HEAD
                 title={
                   `Your current email is: ${currentUserEmail}. 
                   Would you like to send your downloaded data to your current email or a new email?`
                 }
-=======
-                title={`Your current email is: ${currentUserEmail} Would you like to send your downloaded data to a new email?`}
->>>>>>> 28c8b13f
                 content="Enter a new email?"
                 dispatchNeeded={false}
                 navigateTo="/"
