--- conflicted
+++ resolved
@@ -4,68 +4,16 @@
 import { useSelector } from 'react-redux';
 import queryGenerator from '../util/queryGenerator';
 
-export default function CountOverTimeChart({data, normalized}) {
+export default function CountOverTimeChart({ data, normalized }) {
   const {
     queryList,
     negatedQueryList,
     platform,
-<<<<<<< HEAD
-=======
-    startDate,
-    endDate,
-    collections,
-    sources,
-    lastSearchTime,
->>>>>>> 6b4834e5
     anyAll,
   } = useSelector((state) => state.query);
 
   const queryString = queryGenerator(queryList, negatedQueryList, platform, anyAll);
 
-<<<<<<< HEAD
-=======
-  const [downloadCsv] = useDownloadCountsOverTimeCSVMutation();
-
-  const [query, { isLoading, data }] = useGetCountOverTimeMutation();
-
-  const collectionIds = collections.map((collection) => collection.id);
-
-  const PLATFORM_YOUTUBE = 'youtube';
-  const PLATFORM_REDDIT = 'reddit';
-
-  useEffect(() => {
-    if (queryList[0].length !== 0
-        && (platform !== PLATFORM_YOUTUBE && platform !== PLATFORM_REDDIT)) {
-      query({
-        query: queryString,
-        startDate,
-        endDate,
-        collections: collectionIds,
-        sources,
-        platform,
-
-      });
-      setHidden(false);
-    } else if (platform === PLATFORM_REDDIT || platform === PLATFORM_YOUTUBE) {
-      setHidden(true);
-    }
-  }, [lastSearchTime]);
-
-  const dateHelper = (dateString) => {
-    dayjs.extend(utc);
-    const newDate = dayjs(dateString, 'YYYY-MM-DD').valueOf();
-    return newDate;
-  };
-
-  const cleanData = () => {
-    if (data) {
-      const newData = data.count_over_time.counts.map((day) => [dateHelper(day.date), day.count]);
-      return newData;
-    }
-    return data;
-  };
-
->>>>>>> 6b4834e5
   const options = {
     chart: {
       type: 'spline',
@@ -114,58 +62,14 @@
     ],
   };
 
-<<<<<<< HEAD
   if (normalized) {
     options.yAxis.labels.format = '{value}%';
     options.tooltip.pointFormat = '{point.x:%b. %e %y} - {point.y}% of stories';
-=======
-  if (isLoading) {
-    return (
-      <div>
-        <CircularProgress size="75px" />
-      </div>
-    );
->>>>>>> 6b4834e5
   }
   return (
-<<<<<<< HEAD
     <div>
       {console.log(normalized)}
       <HighchartsReact options={options} highcharts={Highcharts} />
-=======
-    <div className="results-item-wrapper clearfix">
-      <h2>Attention Over Time</h2>
-
-      {hidden && (
-      <Alert severity="warning">Our access doesn&apos;t support fetching attention over time data.</Alert>
-      )}
-      {!hidden && (
-      <>
-        <HighchartsReact options={options} highcharts={Highcharts} />
-        <div className="clearfix">
-          <div className="float-end">
-            <Button
-              variant="text"
-              onClick={() => {
-                downloadCsv({
-                  query: queryString,
-                  startDate,
-                  endDate,
-                  collections: collectionIds,
-                  sources,
-                  platform,
-
-                });
-              }}
-            >
-              Download CSV
-            </Button>
-          </div>
-        </div>
-      </>
-      )}
-
->>>>>>> 6b4834e5
     </div>
   );
 }