--- conflicted
+++ resolved
@@ -7,24 +7,18 @@
 import Box from '@mui/material/Box';
 import SearchIcon from '@mui/icons-material/Search';
 import RemoveCircleOutlineIcon from '@mui/icons-material/RemoveCircleOutline';
-<<<<<<< HEAD
 import MoreVertIcon from '@mui/icons-material/MoreVert';
-=======
 import CheckIcon from '@mui/icons-material/Check';
->>>>>>> 05a7fdc8
 import ContentCopy from '@mui/icons-material/ContentCopy';
 import CancelIcon from '@mui/icons-material/Cancel';
 import dayjs from 'dayjs';
-<<<<<<< HEAD
 import LoadSavedSearches from './query/savedsearch/LoadSavedSearches';
 import SaveSearch from './query/savedsearch/SaveSearch';
 import { addQuery, setLastSearchTime, removeQuery } from './query/querySlice';
-=======
 import TabDropDownMenu from '../ui/TabDropDownMenu';
 import {
   addQuery, setLastSearchTime, removeQuery, setQueryProperty,
 } from './query/querySlice';
->>>>>>> 05a7fdc8
 import Search from './query/Search';
 import PlatformPicker from './query/PlatformPicker';
 import AlertDialog from '../ui/AlertDialog';
@@ -239,7 +233,6 @@
       </Box>
 
       <div className="search-button-wrapper">
-<<<<<<< HEAD
 
         <div className="start-buttons">
           <div>
@@ -262,7 +255,7 @@
           </div>
           <div>
             <LoadSavedSearches />
-=======
+          </div>
         <div className="container">
           <div className="row">
             <div className="col-11">
@@ -318,7 +311,6 @@
                 Search
               </Button>
             </div>
->>>>>>> 05a7fdc8
           </div>
         </div>
 
@@ -353,6 +345,7 @@
           <TopLanguages />
         </div>
       </div>
+      </div>
     </div>
   );
 }