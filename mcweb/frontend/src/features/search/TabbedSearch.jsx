import React, { useState, useEffect } from 'react';
import { useSelector, useDispatch } from 'react-redux';
import { useNavigate } from 'react-router-dom';
import Tabs from '@mui/material/Tabs';
import Tab from '@mui/material/Tab';
import Button from '@mui/material/Button';
import Box from '@mui/material/Box';
import SearchIcon from '@mui/icons-material/Search';
import RemoveCircleOutlineIcon from '@mui/icons-material/RemoveCircleOutline';
import CheckIcon from '@mui/icons-material/Check';
import ContentCopy from '@mui/icons-material/ContentCopy';
import CancelIcon from '@mui/icons-material/Cancel';
import dayjs from 'dayjs';
import MoreVertIconWrapper from '../ui/MoreVertIconWrapper';
import {
  addQuery, setLastSearchTime, removeQuery, setQueryProperty,
} from './query/querySlice';
import Search from './query/Search';
import PlatformPicker from './query/PlatformPicker';
import AlertDialog from '../ui/AlertDialog';
import CountOverTimeResults from './results/CountOverTimeResults';
import TotalAttentionResults from './results/TotalAttentionResults';
import TopWords from './results/TopWords';
import TopLanguages from './results/TopLanguages';
import SampleStories from './results/SampleStories';
import TabPanelHelper from '../ui/TabPanelHelper';
import { searchApi } from '../../app/services/searchApi';
import deactivateButton from './util/deactivateButton';
import urlSerializer from './util/urlSerializer';
import isNumber from './util/isNumber';
import tabTitle from './util/tabTitles';
import { useListCollectionsFromNestedArrayMutation } from '../../app/services/collectionsApi';

function a11yProps(index) {
  return {
    id: `simple-tab-${index}`,
    'aria-controls': `simple-tabpanel-${index}`,
  };
}

export default function TabbedSearch() {
  const dispatch = useDispatch();
  const navigate = useNavigate();
  const [value, setValue] = useState(0); // index of tab
  const [show, setShow] = useState(false);
  const [open, setOpen] = useState(false);
  const queryState = useSelector((state) => state.query);
  const [color, setColor] = useState(['white']); // colors of tabs, we don't need to save this in state
  const [edit, setEdit] = useState([false]); // local state variable for
  const [textFieldsValues, setTextFieldValues] = useState(queryState.map((query) => query.name));
  const { platform } = queryState[0];

  const [getCollectionNames] = useListCollectionsFromNestedArrayMutation();

<<<<<<< HEAD
  useEffect(() => {
    setShow(deactivateButton(queryState));
    setTextFieldValues(queryState.map((query) => query.name));
  }, [queryState, edit]);

  const handleShare = () => {
    const ahref = `search.mediacloud.org/search?${urlSerializer(queryState)}`;
    navigator.clipboard.writeText(ahref);
  };

  const fetchCollectionNames = async () => {
    const collectionIds = queryState.map((query) => query.collections);
    const nestedArrayOfCollectionData = await getCollectionNames(collectionIds).unwrap();
    return nestedArrayOfCollectionData.collection;
  };
=======
  const { platform, advanced } = queryState[0];
>>>>>>> 306c76a9

  const handleChange = (event, newValue) => {
    // in the odd coincidence that an object or non number is passed in
    if (isNumber(newValue)) {
      setValue(newValue);
    }
  };

  const handleAddQuery = () => {
    const qsLength = queryState.length;
<<<<<<< HEAD
    setColor(() => [...color, 'White']);
    setEdit(() => [...edit, false]);
    dispatch(addQuery(platform));
    dispatch(setQueryProperty(
      {
        name: `Query ${queryState.length + 1}`,
        queryIndex: queryState.length,
        property: 'name',
      },
    ));

=======
    setColors(() => [...color, 'White']);
    dispatch(addQuery({ platform, advanced }));
>>>>>>> 306c76a9
    setValue(qsLength);
  };

  const handleRemoveQuery = (index) => {
    const updatedColor = color.filter((_, i) => i !== index);
    const updatedEdit = edit.filter((_, i) => i !== index);

    setColor(updatedColor);
    setEdit(updatedEdit);

    dispatch(removeQuery(index));
    setValue(index === 0 ? 0 : index - 1);
  };

  const [anchorEl, setAnchorEl] = useState(null);

  const handleMenuOpen = (event) => {
    setAnchorEl(event.currentTarget);
  };

  const handleClose = (index, colorValue) => {
    // SyntheticBaseEvent (click outside of menu)
    if (isNumber(index)) {
      setValue(index);
    }
    if (colorValue === 'edit') {
      const updatedEdit = [...edit];
      updatedEdit[index] = true;
      setEdit(updatedEdit);
    } else {
      const newColors = [...color];
      newColors[index] = colorValue;
      setColor(newColors);
    }
    setAnchorEl(null);
  };

  return (
    <div className="container search-container">
      <PlatformPicker queryIndex={0} sx={{ paddingTop: 50 }} />
      <Box sx={{ width: '100%' }}>
        <Box sx={{ borderBottom: 1, borderColor: 'divider', marginLeft: 6 }}>
          <Tabs value={value} onChange={handleChange} aria-label="basic tabs example">
            {queryState.map((query, i) => (
              <Tab
                disableRipple
                key={i}
                sx={{ marginRight: 0.5 }}
                style={{ outline: `4px solid ${color[i]}`, outlineOffset: '-4px', borderRadius: '4px' }}
                label={(
                  <Box sx={{ display: 'flex', alignItems: 'center' }}>
                    {/* Title */}
                    <div>
                      {!edit[i] && queryState[i].name}
                      {edit[i] && (
                        <div>
                          {/* input for customizing tab title */}
                          <input
                            className="editInput"
                            value={textFieldsValues[i]}
                            type="text"
                            onChange={(event) => {
                              const updatedValues = [...textFieldsValues];
                              updatedValues[value] = event.target.value;
                              setTextFieldValues(updatedValues);
                            }}
                          />
                          {/* Cancel Edit */}
                          <CancelIcon
                            sx={{ color: '#d24527', marginLeft: '.5rem' }}
                            onClick={() => {
                              const updatedEdit = [...edit];
                              updatedEdit[value] = false;
                              setEdit(updatedEdit);
                            }}
                          />

                          {/* Confirm Edit */}
                          <CheckIcon
                            disabled={textFieldsValues[i].length === 0}
                            sx={{ color: '#d24527', marginLeft: '.5rem' }}
                            onClick={() => {
                              const updatedEdit = [...edit];
                              updatedEdit[value] = false;
                              setEdit(updatedEdit);
                              dispatch(setQueryProperty({ name: textFieldsValues[i], queryIndex: value, property: 'name' }));
                              dispatch(setQueryProperty({ edited: true, queryIndex: value, property: 'edited' }));
                            }}
                          />
                        </div>
                      )}

                      {/* Remove Icon: display if length of queryState > 1 and edit === false  */}
                      {(queryState.length > 1 && !edit[i]) && (
                        <RemoveCircleOutlineIcon
                          sx={{
                            color: '#d24527', marginLeft: '.5rem',
                          }}
                          onClick={() => handleRemoveQuery(i)}
                          variant="contained"
                        />
                      )}
                    </div>

                    {/* Dropdown Menu */}
                    <MoreVertIconWrapper
                      anchorEl={anchorEl}
                      open={Boolean(anchorEl) && value === i}
                      handleClose={(colorValue) => handleClose(i, colorValue)}
                      handleEdit={() => {
                        const updatedEdit = [...edit];
                        updatedEdit[i] = true;
                        setEdit(updatedEdit);
                      }}
                      handleMenuOpen={handleMenuOpen}
                    />
                  </Box>
                )}
                // eslint-disable-next-line react/jsx-props-no-spreading
                {...a11yProps(i)}
              />
            ))}
            <Tab label="+ Add Query" onClick={handleAddQuery} />
          </Tabs>
        </Box>

        {queryState.map((query, i) => (
          <TabPanelHelper key={i} value={value} index={i}>
            <Search queryIndex={i} />
          </TabPanelHelper>
        ))}
      </Box>

      <div className="search-button-wrapper">
        <div className="container">
          <div className="row">
            <div className="col-11">
              <AlertDialog
                openDialog={open}
                outsideTitle="Share this Search"
                title="Share this Search"
                content={<code>{`search.mediacloud.org/search?${urlSerializer(queryState)}`}</code>}
                action={handleShare}
                actionTarget
                snackbar
                snackbarText="Search copied to clipboard!"
                dispatchNeeded={false}
                onClick={() => setOpen(true)}
                variant="outlined"
                startIcon={<ContentCopy titleAccess="copy this search" />}
                secondAction={false}
                className="float-end"
                confirmButtonText="copy"
              />
            </div>

            <div className="col-1">
              <Button
                className="float-end"
                variant="contained"
                disabled={!show}
                startIcon={<SearchIcon titleAccess="search this query" />}
                onClick={async () => {
                  dispatch(searchApi.util.resetApiState());
                  dispatch(setLastSearchTime(dayjs().unix()));
                  const collectionNames = await fetchCollectionNames();
                  const updatedQueryState = JSON.parse(JSON.stringify(queryState));
                  queryState.forEach((q, i) => {
                    if (!queryState[i].edited) {
                      // eslint-disable-next-line max-len
                      const newName = tabTitle(q.queryList, q.negatedQueryList, q.anyAll, q.queryString, collectionNames, i, queryState);
                      updatedQueryState[i].name = newName;
                      dispatch(
                        setQueryProperty({
                          name: newName,
                          queryIndex: i,
                          property: 'name',
                        }),
                      );
                    }
                  });
                  // console.log(updatedQueryState);
                  navigate(`/search?${urlSerializer(updatedQueryState)}`, {
                    options: { replace: true },
                  });
                }}
              >
                Search
              </Button>
            </div>
          </div>
        </div>
      </div>
      <div className="search-results-wrapper">
        <div className="container">
          <CountOverTimeResults />
          <TotalAttentionResults />
          <SampleStories />
          <TopWords />
          <TopLanguages />
        </div>
      </div>
    </div>
  );
}<|MERGE_RESOLUTION|>--- conflicted
+++ resolved
@@ -48,11 +48,11 @@
   const [color, setColor] = useState(['white']); // colors of tabs, we don't need to save this in state
   const [edit, setEdit] = useState([false]); // local state variable for
   const [textFieldsValues, setTextFieldValues] = useState(queryState.map((query) => query.name));
-  const { platform } = queryState[0];
+  const { platform, advanced } = queryState[0];
+
 
   const [getCollectionNames] = useListCollectionsFromNestedArrayMutation();
 
-<<<<<<< HEAD
   useEffect(() => {
     setShow(deactivateButton(queryState));
     setTextFieldValues(queryState.map((query) => query.name));
@@ -68,9 +68,6 @@
     const nestedArrayOfCollectionData = await getCollectionNames(collectionIds).unwrap();
     return nestedArrayOfCollectionData.collection;
   };
-=======
-  const { platform, advanced } = queryState[0];
->>>>>>> 306c76a9
 
   const handleChange = (event, newValue) => {
     // in the odd coincidence that an object or non number is passed in
@@ -81,10 +78,10 @@
 
   const handleAddQuery = () => {
     const qsLength = queryState.length;
-<<<<<<< HEAD
+
     setColor(() => [...color, 'White']);
     setEdit(() => [...edit, false]);
-    dispatch(addQuery(platform));
+    dispatch(addQuery({ platform, advanced }));
     dispatch(setQueryProperty(
       {
         name: `Query ${queryState.length + 1}`,
@@ -93,10 +90,6 @@
       },
     ));
 
-=======
-    setColors(() => [...color, 'White']);
-    dispatch(addQuery({ platform, advanced }));
->>>>>>> 306c76a9
     setValue(qsLength);
   };
 
