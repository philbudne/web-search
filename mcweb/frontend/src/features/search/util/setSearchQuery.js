import dayjs from 'dayjs';
import {
  setQueryProperty,
  setPreviewSelectedMedia,
  addQuery,
  setPlatform,
  setLastSearchTime,
  setSelectedMedia,
} from '../query/querySlice';

const customParseFormat = require('dayjs/plugin/customParseFormat');

export const decode = (params) => decodeURIComponent(params);

export const handleDecode = (param) => {
  const decoded = decode(param);
  const split = decoded.split(',');
  return split;
};

export const formatQuery = (queries) => {
  if (queries === null) return null;
  const finalQuery = new Array(queries.length);
  queries.forEach((query, i) => {
    const decoded = handleDecode([query]);
    decoded[0] = decoded[0] === '' ? [] : decoded[0];
    finalQuery[i] = decoded;
  });
  return finalQuery;
};

// if query length is less than 3 (default size for search) make length 3
export const sizeQuery = (queryArray) => queryArray.map((query) => {
  if (!query) return [[], [], []];
  if (query.length >= 3) return query;
  if (query.length === 2) {
    query.push([]);
  }
  if (query.length === 1) {
    query.push([], []);
  }
  return query;
});

<<<<<<< HEAD
export const formatCorpus = (collections, collectionBool) => collections.map((collection) => {
  if (collection === '' || collection.length === 0) return null;
  let [id, name] = collection.split('>');
  id = Number(id);
  return { id, name, type: collectionBool ? 'collection' : 'source' };
});
=======
const combineQueryMedia = (cs, ss) => {
  const queryLength = cs.length === 0 ? ss.length : cs.length;
  const mediaArr = new Array(queryLength);

  if (cs.length === 0) mediaArr[0] = [];
  cs.forEach((c, i) => {
    if (c[0].id === 0) {
      mediaArr[i] = [];
    } else {
      mediaArr[i] = c;
    }
  });
  ss.forEach((s, i) => {
    if (s[0].id !== 0) {
      mediaArr[i].push(...s);
    }
  });

  return mediaArr;
};
>>>>>>> aaa39b19

export const decodeAndFormatCorpus = (mediaArray, collectionBool) => {
  const returnArr = new Array(mediaArray.length);

  mediaArray.forEach((queryCorpus, i) => {
    const decoded = handleDecode([queryCorpus]);
    const numbered = decoded.map((collectionId) => ({
      id: Number(collectionId), type: collectionBool ? 'collection' : 'source',
    }));
    returnArr[i] = numbered;
  });
  return returnArr;
};

export const handleDateFormat = (datesArray) => datesArray.map((dateString) => (
  dayjs(dateString, 'MM/DD/YYYY').format('MM/DD/YYYY')
));

<<<<<<< HEAD
const setState = (queries, negatedQueries, startDates, endDates, platforms, collections, sources, anyAlls, dispatch) => {
  queries.forEach((query, i) => {
    if (i === 0) {
      dispatch(setPlatform(platforms[i]));
      dispatch(setQueryProperty({ queryList: query, queryIndex: i, property: 'queryList' }));
    } else {
      dispatch(addQuery(platforms[0]));
      dispatch(setQueryProperty({ queryList: query, queryIndex: i, property: 'queryList' }));
=======
const setState = (
  queries,
  negatedQueries,
  queryStrings,
  startDates,
  endDates,
  platforms,
  media,
  anyAlls,
  dispatch,
) => {
  if (!queries) {
    queryStrings.forEach((queryString, i) => {
      if (i === 0) {
        dispatch(setPlatform(platforms[i]));
        dispatch(setQueryProperty({ advanced: true, queryIndex: i, property: 'advanced' }));
        dispatch(setQueryProperty({ queryString, queryIndex: i, property: 'queryString' }));
      } else if (queryString) {
        dispatch(addQuery(platforms[0]));
        dispatch(setQueryProperty({ advanced: true, queryIndex: i, property: 'advanced' }));
        dispatch(setQueryProperty({ queryString, queryIndex: i, property: 'queryString' }));
      }
    });
  } else {
    queries.forEach((query, i) => {
      if (i === 0) {
        dispatch(setPlatform(platforms[i]));
        dispatch(setQueryProperty({ queryList: query, queryIndex: i, property: 'queryList' }));
      } else {
        dispatch(addQuery(platforms[0]));
        dispatch(setQueryProperty({ queryList: query, queryIndex: i, property: 'queryList' }));
      }
    });
    if (negatedQueries) {
      negatedQueries.forEach((negatedQuery, i) => {
        dispatch(setQueryProperty({ negatedQuery, queryIndex: i, property: 'negatedQuery' }));
      });
>>>>>>> aaa39b19
    }
  });
  negatedQueries.forEach((negatedQuery, i) => {
    dispatch(setQueryProperty({ negatedQuery, queryIndex: i, property: 'negatedQuery' }));
  });

  startDates.forEach((startDate, i) => {
    dispatch(setQueryProperty({ startDate, queryIndex: i, property: 'startDate' }));
  });
  endDates.forEach((endDate, i) => {
    dispatch(setQueryProperty({ endDate, queryIndex: i, property: 'endDate' }));
  });
  anyAlls.forEach((anyAll, i) => {
    dispatch(setQueryProperty({ anyAll, queryIndex: i, property: 'anyAll' }));
  });

  dispatch(setPreviewSelectedMedia({ sourceOrCollection: media }));
  dispatch(setSelectedMedia({ sourceOrCollection: media }));

  dispatch(setLastSearchTime(dayjs().unix()));
};

export const setSearchQuery = (searchParams, dispatch) => {
  dayjs.extend(customParseFormat);
  // param keys are set in ./urlSerializer.js
  let query = searchParams.get('q');
  let negatedQuery = searchParams.get('nq');
  let startDates = searchParams.get('start');
  let endDates = searchParams.get('end');
  let platforms = searchParams.get('p');
  let collections = searchParams.get('cs');
  let sources = searchParams.get('ss');
  let anyAlls = searchParams.get('any');
  let queryStrings = searchParams.get('qs');

  query = query ? query.split(',') : null;
  query = formatQuery(query);
  query = query ? sizeQuery(query) : null;

  negatedQuery = negatedQuery ? negatedQuery.split(',') : null;
  negatedQuery = formatQuery(negatedQuery);
  negatedQuery = negatedQuery ? sizeQuery(negatedQuery) : null;

  queryStrings = queryStrings ? handleDecode(queryStrings) : null; // come back to

  startDates = startDates ? handleDecode(startDates) : null;

  startDates = handleDateFormat(startDates);

  endDates = endDates ? handleDecode(endDates) : null;
  endDates = handleDateFormat(endDates);

  platforms = platforms ? handleDecode(platforms) : null;

  collections = collections ? collections.split(',') : [];
  collections = decodeAndFormatCorpus(collections, true);

  sources = sources ? sources.split(',') : [];
  sources = decodeAndFormatCorpus(sources, false);

  const media = combineQueryMedia(collections, sources);
  anyAlls = anyAlls ? handleDecode(anyAlls) : null;
  setState(query, negatedQuery, queryStrings, startDates, endDates, platforms, media, anyAlls, dispatch);

  return null;
};
<|MERGE_RESOLUTION|>--- conflicted
+++ resolved
@@ -42,14 +42,6 @@
   return query;
 });
 
-<<<<<<< HEAD
-export const formatCorpus = (collections, collectionBool) => collections.map((collection) => {
-  if (collection === '' || collection.length === 0) return null;
-  let [id, name] = collection.split('>');
-  id = Number(id);
-  return { id, name, type: collectionBool ? 'collection' : 'source' };
-});
-=======
 const combineQueryMedia = (cs, ss) => {
   const queryLength = cs.length === 0 ? ss.length : cs.length;
   const mediaArr = new Array(queryLength);
@@ -70,9 +62,8 @@
 
   return mediaArr;
 };
->>>>>>> aaa39b19
 
-export const decodeAndFormatCorpus = (mediaArray, collectionBool) => {
+const decodeAndFormatCorpus = (mediaArray, collectionBool) => {
   const returnArr = new Array(mediaArray.length);
 
   mediaArray.forEach((queryCorpus, i) => {
@@ -89,16 +80,6 @@
   dayjs(dateString, 'MM/DD/YYYY').format('MM/DD/YYYY')
 ));
 
-<<<<<<< HEAD
-const setState = (queries, negatedQueries, startDates, endDates, platforms, collections, sources, anyAlls, dispatch) => {
-  queries.forEach((query, i) => {
-    if (i === 0) {
-      dispatch(setPlatform(platforms[i]));
-      dispatch(setQueryProperty({ queryList: query, queryIndex: i, property: 'queryList' }));
-    } else {
-      dispatch(addQuery(platforms[0]));
-      dispatch(setQueryProperty({ queryList: query, queryIndex: i, property: 'queryList' }));
-=======
 const setState = (
   queries,
   negatedQueries,
@@ -136,12 +117,8 @@
       negatedQueries.forEach((negatedQuery, i) => {
         dispatch(setQueryProperty({ negatedQuery, queryIndex: i, property: 'negatedQuery' }));
       });
->>>>>>> aaa39b19
     }
-  });
-  negatedQueries.forEach((negatedQuery, i) => {
-    dispatch(setQueryProperty({ negatedQuery, queryIndex: i, property: 'negatedQuery' }));
-  });
+  }
 
   startDates.forEach((startDate, i) => {
     dispatch(setQueryProperty({ startDate, queryIndex: i, property: 'startDate' }));
