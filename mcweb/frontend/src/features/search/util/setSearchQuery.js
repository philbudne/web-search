import dayjs from 'dayjs';
import {
  setQueryProperty,
  setPreviewSelectedMedia,
  addQuery,
  setPlatform,
  setLastSearchTime,
  setSelectedMedia,
} from '../query/querySlice';

const customParseFormat = require('dayjs/plugin/customParseFormat');

const decode = (params) => decodeURIComponent(params);

const handleDecode = (param) => {
  const decoded = decode(param);
  const split = decoded.split(',');
  return split;
};

const formatQuery = (queries) => {
  if (queries === null) return null;
  const finalQuery = new Array(queries.length);
  queries.forEach((query, i) => {
    const decoded = handleDecode([query]);
    decoded[0] = decoded[0] === '' ? [] : decoded[0];
    finalQuery[i] = decoded;
  });
  return finalQuery;
};

// if query length is less than 3 (default size for search) make length 3
const sizeQuery = (queryArray) => queryArray.map((query) => {
  if (!query) return [[], [], []];
  if (query.length >= 3) return query;
  if (query.length === 2) {
    query.push([]);
  }
  if (query.length === 1) {
    query.push([], []);
  }
  return query;
});

const combineQueryMedia = (cs, ss) => {
  const mediaArr = new Array(cs.length);
  cs.forEach((c, i) => {
    mediaArr[i] = c;
  });
  ss.forEach((s, i) => {
    mediaArr[i].push(...s);
  });

  return mediaArr;
};

const decodeAndFormatCorpus = (mediaArray, collectionBool) => {
  const returnArr = new Array(mediaArray.length);

  mediaArray.forEach((queryCorpus, i) => {
    const decoded = handleDecode([queryCorpus]);
    const numbered = decoded.map((collectionId) => ({
      id: Number(collectionId), type: collectionBool ? 'collection' : 'source',
    }));
    returnArr[i] = numbered;
  });
  return returnArr;
};

const handleDateFormat = (datesArray) => datesArray.map((dateString) => (
  dayjs(dateString, 'MM/DD/YYYY').format('MM/DD/YYYY')
));

<<<<<<< HEAD
const setState = (
  queries,
  negatedQueries,
  queryStrings,
  startDates,
  endDates,
  platforms,
  collections,
  sources,
  anyAlls,
  dispatch,
) => {
=======
const setState = (queries, negatedQueries, queryStrings, startDates, endDates, platforms, media, anyAlls, dispatch) => {
>>>>>>> a11776da
  if (!queries) {
    queryStrings.forEach((queryString, i) => {
      if (i === 0) {
        dispatch(setPlatform(platforms[i]));
        dispatch(setQueryProperty({ advanced: true, queryIndex: i, property: 'advanced' }));
        dispatch(setQueryProperty({ queryString, queryIndex: i, property: 'queryString' }));
      } else if (queryString) {
        dispatch(addQuery(platforms[0]));
        dispatch(setQueryProperty({ advanced: true, queryIndex: i, property: 'advanced' }));
        dispatch(setQueryProperty({ queryString, queryIndex: i, property: 'queryString' }));
      }
    });
  } else {
    queries.forEach((query, i) => {
      if (i === 0) {
        dispatch(setPlatform(platforms[i]));
        dispatch(setQueryProperty({ queryList: query, queryIndex: i, property: 'queryList' }));
      } else {
        dispatch(addQuery(platforms[0]));
        dispatch(setQueryProperty({ queryList: query, queryIndex: i, property: 'queryList' }));
      }
    });
    if (negatedQueries) {
      negatedQueries.forEach((negatedQuery, i) => {
        dispatch(setQueryProperty({ negatedQuery, queryIndex: i, property: 'negatedQuery' }));
      });
    }
  }

  startDates.forEach((startDate, i) => {
    dispatch(setQueryProperty({ startDate, queryIndex: i, property: 'startDate' }));
  });
  endDates.forEach((endDate, i) => {
    dispatch(setQueryProperty({ endDate, queryIndex: i, property: 'endDate' }));
  });
  anyAlls.forEach((anyAll, i) => {
    dispatch(setQueryProperty({ anyAll, queryIndex: i, property: 'anyAll' }));
  });

  dispatch(setPreviewSelectedMedia({ sourceOrCollection: media }));
  dispatch(setSelectedMedia({ sourceOrCollection: media }));

  dispatch(setLastSearchTime(dayjs().unix()));
};

const setSearchQuery = (searchParams, dispatch) => {
  dayjs.extend(customParseFormat);
  // param keys are set in ./urlSerializer.js
  let query = searchParams.get('q');
  let negatedQuery = searchParams.get('nq');
  let startDates = searchParams.get('start');
  let endDates = searchParams.get('end');
  let platforms = searchParams.get('p');
  let collections = searchParams.get('cs');
  let sources = searchParams.get('ss');
  let anyAlls = searchParams.get('any');
  let queryStrings = searchParams.get('qs');

  query = query ? query.split(',') : null;
  query = formatQuery(query);
  query = query ? sizeQuery(query) : null;

  negatedQuery = negatedQuery ? negatedQuery.split(',') : null;
  negatedQuery = formatQuery(negatedQuery);
  negatedQuery = negatedQuery ? sizeQuery(negatedQuery) : null;

  queryStrings = queryStrings ? handleDecode(queryStrings) : null; // come back to

  startDates = startDates ? handleDecode(startDates) : null;

  startDates = handleDateFormat(startDates);

  endDates = endDates ? handleDecode(endDates) : null;
  endDates = handleDateFormat(endDates);

  platforms = platforms ? handleDecode(platforms) : null;

  collections = collections ? collections.split(',') : [];
  collections = decodeAndFormatCorpus(collections, true);

  sources = sources ? handleDecode(sources) : [];
  sources = decodeAndFormatCorpus(sources, false);

  const media = combineQueryMedia(collections, sources);
  anyAlls = anyAlls ? handleDecode(anyAlls) : null;
  setState(query, negatedQuery, queryStrings, startDates, endDates, platforms, media, anyAlls, dispatch);

  return null;
};

export default setSearchQuery;<|MERGE_RESOLUTION|>--- conflicted
+++ resolved
@@ -71,7 +71,6 @@
   dayjs(dateString, 'MM/DD/YYYY').format('MM/DD/YYYY')
 ));
 
-<<<<<<< HEAD
 const setState = (
   queries,
   negatedQueries,
@@ -79,14 +78,10 @@
   startDates,
   endDates,
   platforms,
-  collections,
-  sources,
+  media,
   anyAlls,
   dispatch,
 ) => {
-=======
-const setState = (queries, negatedQueries, queryStrings, startDates, endDates, platforms, media, anyAlls, dispatch) => {
->>>>>>> a11776da
   if (!queries) {
     queryStrings.forEach((queryString, i) => {
       if (i === 0) {
