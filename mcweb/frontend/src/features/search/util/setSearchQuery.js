import dayjs from 'dayjs';
import {
  setQueryProperty,
  setPreviewSelectedMedia,
  addQuery,
  setPlatform,
  setLastSearchTime,
  setSelectedMedia,
} from '../query/querySlice';

const customParseFormat = require('dayjs/plugin/customParseFormat');

const decode = (params) => decodeURIComponent(params);

const handleDecode = (param) => {
  const decoded = decode(param);
  const split = decoded.split(',');
  return split;
};

const formatQuery = (queries) => {
  if (queries === null) return null;
  const finalQuery = new Array(queries.length);
  queries.forEach((query, i) => {
    const decoded = handleDecode([query]);
    decoded[0] = decoded[0] === '' ? [] : decoded[0];
    finalQuery[i] = decoded;
  });
  return finalQuery;
};

// if query length is less than 3 (default size for search) make length 3
const sizeQuery = (queryArray) => queryArray.map((query) => {
  if (!query) return [[], [], []];
  if (query.length >= 3) return query;
  if (query.length === 2) {
    query.push([]);
  }
  if (query.length === 1) {
    query.push([], []);
  }
  return query;
});

const combineQueryMedia = (cs, ss) => {
  const queryLength = cs.length === 0 ? ss.length : cs.length;
  const mediaArr = new Array(queryLength);

  if (cs.length === 0) mediaArr[0] = [];
  cs.forEach((c, i) => {
<<<<<<< HEAD
    if (c[0].id === 0) {
      mediaArr[i] = [];
    } else {
      mediaArr[i] = c;
    }
  });
  ss.forEach((s, i) => {
    if (s[0].id !== 0) {
      mediaArr[i].push(...s);
    }
=======
    mediaArr[i] = c;
  });
  ss.forEach((s, i) => {
    mediaArr[i] = s;
>>>>>>> 18105664
  });

  return mediaArr;
};

const decodeAndFormatCorpus = (mediaArray, collectionBool) => {
  const returnArr = new Array(mediaArray.length);

  mediaArray.forEach((queryCorpus, i) => {
    const decoded = handleDecode([queryCorpus]);
    const numbered = decoded.map((collectionId) => ({
      id: Number(collectionId), type: collectionBool ? 'collection' : 'source',
    }));
    returnArr[i] = numbered;
  });
  return returnArr;
};

const handleDateFormat = (datesArray) => datesArray.map((dateString) => (
  dayjs(dateString, 'MM/DD/YYYY').format('MM/DD/YYYY')
));

const setState = (
  queries,
  negatedQueries,
  queryStrings,
  startDates,
  endDates,
  platforms,
  media,
  anyAlls,
  dispatch,
) => {
  if (!queries) {
    queryStrings.forEach((queryString, i) => {
      if (i === 0) {
        dispatch(setPlatform(platforms[i]));
        dispatch(setQueryProperty({ advanced: true, queryIndex: i, property: 'advanced' }));
        dispatch(setQueryProperty({ queryString, queryIndex: i, property: 'queryString' }));
      } else if (queryString) {
        dispatch(addQuery(platforms[0]));
        dispatch(setQueryProperty({ advanced: true, queryIndex: i, property: 'advanced' }));
        dispatch(setQueryProperty({ queryString, queryIndex: i, property: 'queryString' }));
      }
    });
  } else {
    queries.forEach((query, i) => {
      if (i === 0) {
        dispatch(setPlatform(platforms[i]));
        dispatch(setQueryProperty({ queryList: query, queryIndex: i, property: 'queryList' }));
      } else {
        dispatch(addQuery(platforms[0]));
        dispatch(setQueryProperty({ queryList: query, queryIndex: i, property: 'queryList' }));
      }
    });
    if (negatedQueries) {
      negatedQueries.forEach((negatedQuery, i) => {
        dispatch(setQueryProperty({ negatedQuery, queryIndex: i, property: 'negatedQuery' }));
      });
    }
  }

  startDates.forEach((startDate, i) => {
    dispatch(setQueryProperty({ startDate, queryIndex: i, property: 'startDate' }));
  });
  endDates.forEach((endDate, i) => {
    dispatch(setQueryProperty({ endDate, queryIndex: i, property: 'endDate' }));
  });
  anyAlls.forEach((anyAll, i) => {
    dispatch(setQueryProperty({ anyAll, queryIndex: i, property: 'anyAll' }));
  });

  dispatch(setPreviewSelectedMedia({ sourceOrCollection: media }));
  dispatch(setSelectedMedia({ sourceOrCollection: media }));

  dispatch(setLastSearchTime(dayjs().unix()));
};

const setSearchQuery = (searchParams, dispatch) => {
  dayjs.extend(customParseFormat);
  // param keys are set in ./urlSerializer.js
  let query = searchParams.get('q');
  let negatedQuery = searchParams.get('nq');
  let startDates = searchParams.get('start');
  let endDates = searchParams.get('end');
  let platforms = searchParams.get('p');
  let collections = searchParams.get('cs');
  let sources = searchParams.get('ss');
  let anyAlls = searchParams.get('any');
  let queryStrings = searchParams.get('qs');

  query = query ? query.split(',') : null;
  query = formatQuery(query);
  query = query ? sizeQuery(query) : null;

  negatedQuery = negatedQuery ? negatedQuery.split(',') : null;
  negatedQuery = formatQuery(negatedQuery);
  negatedQuery = negatedQuery ? sizeQuery(negatedQuery) : null;

  queryStrings = queryStrings ? handleDecode(queryStrings) : null; // come back to

  startDates = startDates ? handleDecode(startDates) : null;

  startDates = handleDateFormat(startDates);

  endDates = endDates ? handleDecode(endDates) : null;
  endDates = handleDateFormat(endDates);

  platforms = platforms ? handleDecode(platforms) : null;

  collections = collections ? collections.split(',') : [];
  collections = decodeAndFormatCorpus(collections, true);

  sources = sources ? sources.split(',') : [];
  sources = decodeAndFormatCorpus(sources, false);

  const media = combineQueryMedia(collections, sources);
  anyAlls = anyAlls ? handleDecode(anyAlls) : null;
  setState(query, negatedQuery, queryStrings, startDates, endDates, platforms, media, anyAlls, dispatch);

  return null;
};

export default setSearchQuery;<|MERGE_RESOLUTION|>--- conflicted
+++ resolved
@@ -48,7 +48,6 @@
 
   if (cs.length === 0) mediaArr[0] = [];
   cs.forEach((c, i) => {
-<<<<<<< HEAD
     if (c[0].id === 0) {
       mediaArr[i] = [];
     } else {
@@ -59,12 +58,6 @@
     if (s[0].id !== 0) {
       mediaArr[i].push(...s);
     }
-=======
-    mediaArr[i] = c;
-  });
-  ss.forEach((s, i) => {
-    mediaArr[i] = s;
->>>>>>> 18105664
   });
 
   return mediaArr;
