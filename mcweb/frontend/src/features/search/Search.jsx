--- conflicted
+++ resolved
@@ -3,10 +3,7 @@
 import { useDispatch, useSelector } from 'react-redux';
 import { useSnackbar } from 'notistack';
 import dayjs from 'dayjs';
-<<<<<<< HEAD
-=======
 import { useNavigate } from 'react-router-dom';
->>>>>>> 22feb4c0
 import PlatformPicker from './query/PlatformPicker';
 import { openModal } from '../ui/uiSlice';
 import SelectedMedia from './query/SelectedMedia';
@@ -15,13 +12,9 @@
 import SampleStories from './results/SampleStories';
 import { setSearchTime, removeSelectedMedia } from './query/querySlice';
 import TotalAttentionChart from './results/TotalAttentionChart';
+import CountOverTimeResults from './results/CountOverTimeResults';
 import MediaPicker from './query/media-picker/MediaPicker';
-<<<<<<< HEAD
-import CountOverTimeResults from './results/CountOverTimeResults';
-=======
-import queryGenerator from './util/queryGenerator';
 import urlSerializer from './util/urlSerializer';
->>>>>>> 22feb4c0
 
 export const PLATFORM_ONLINE_NEWS = 'onlinenews';
 export const PLATFORM_REDDIT = 'reddit';
@@ -31,11 +24,7 @@
 export default function Search() {
   const { enqueueSnackbar } = useSnackbar();
   const dispatch = useDispatch();
-<<<<<<< HEAD
-
-=======
   const navigate = useNavigate();
->>>>>>> 22feb4c0
   const {
     queryList,
     negatedQueryList,
@@ -46,8 +35,6 @@
     anyAll,
   } = useSelector((state) => state.query);
 
-<<<<<<< HEAD
-=======
   // const { platform, previewCollections } = useSelector(state => state.query);
 
   // const PLATFORM_ONLINE_NEWS = 'onlinenews';
@@ -62,7 +49,6 @@
     anyAll,
   };
 
->>>>>>> 22feb4c0
   if (platform === 'Choose a Platform') {
     dispatch(openModal('platformPicker'));
   }
