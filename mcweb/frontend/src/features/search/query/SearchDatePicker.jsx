--- conflicted
+++ resolved
@@ -25,11 +25,7 @@
   // the minimum date off platform (From Date Picker)
   const fromDateMin = dayjs(earliestAllowedStartDate(platform)).format('MM/DD/YYYY');
   // the maximum date based off platform (From Date Picker)
-<<<<<<< HEAD
-  const fromDateMax = dayjs(latestAllowedEndDate(platform)).add(-1, 'day').format('MM/DD/YYYY');
-=======
   const fromDateMax = dayjs(latestAllowedEndDate(platform)).format('MM/DD/YYYY');
->>>>>>> ba7fdfe5
 
   // the minumum date off platform (To Date Picker)
   const toDateMin = dayjs(earliestAllowedStartDate(platform)).add(1, 'day').format('MM/DD/YYYY');
