--- conflicted
+++ resolved
@@ -37,13 +37,8 @@
 */
     if (!samePlatform) {
       if (!hasSomeMedia) {
-<<<<<<< HEAD
-        if ([PROVIDER_NEWS_WAYBACK_MACHINE].includes(newPlatform)) {
+        if ([PROVIDER_NEWS_WAYBACK_MACHINE, PROVIDER_NEWS_MEDIA_CLOUD].includes(newPlatform)) {
           await dispatch(addSelectedMedia({ sourceOrCollection: DEFAULT_ONLINE_NEWS_COLLECTIONS, queryIndex }));
-=======
-        if ([PROVIDER_NEWS_WAYBACK_MACHINE, PROVIDER_NEWS_MEDIA_CLOUD].includes(newPlatform)) {
-          await dispatch(addSelectedMedia(DEFAULT_ONLINE_NEWS_COLLECTIONS));
->>>>>>> f7c553a9
           enqueueSnackbar('We reset your collections to work with this platform.', { variant: 'warning' });
         } else {
           await dispatch(resetSelectedAndPreviewMedia({ queryIndex }));
