--- conflicted
+++ resolved
@@ -34,14 +34,9 @@
   }
   else {
     return (
-      <>
         <div className="sourceTitle">
-<<<<<<< HEAD
           <h1>{data.label}</h1>
           <div className="buttons">
-=======
-          <h1>{source.label}</h1>
->>>>>>> 95a6e30d
 
           <div className="buttons">
             {/* Update Source */}
@@ -111,25 +106,9 @@
             </Grid>
           </Box>
         </div>
-<<<<<<< HEAD
         <h3>Collections:</h3>
         <CollectionList sourceId={sourceId} />
       </div>
-=======
-
-
-        {isShown &&
-          <div className="sourcesCollections">
-            <h4 className="sourceCollectionInformation">{source.name} has assocations with {Object.values(collections).length} collections </h4>
-            <ul>
-              {Object.values(collections).map(collection => {
-                return <CollectionItem key={`collection${collection.id}`} collection={collection} />
-              })}
-            </ul>
-          </div>
-        }
-      </>
->>>>>>> 95a6e30d
     )
   }
 }