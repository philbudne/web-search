import * as React from 'react';
import { useState } from 'react';
import PropTypes from 'prop-types';
import { useCSVReader } from 'react-papaparse';
import { useSnackbar } from 'notistack';
import Button from '@mui/material/Button';
import { CircularProgress } from '@mui/material';
import { useUploadSourcesMutation } from '../../app/services/sourceApi';

export default function UploadSources({ collectionId, rescrape, managedCollection }) {
  const { enqueueSnackbar } = useSnackbar();
  const [updating, setUpdating] = useState(false);
  const [uploadSources, { isLoading: isUpdating }] = useUploadSourcesMutation();

  const { CSVReader } = useCSVReader();

  return (
    <div>
      <CSVReader
        config={{
          header: true,
          delimiter: ',',
<<<<<<< HEAD
          transform: (value) => (value === '' ? null : value),
=======
          transform: (value) => {
            const validStrings = Array.from({ length: 20 }, (_, i) => `_${i + 1}`);
            return validStrings.includes(value) ? '' : value;
          },
>>>>>>> 759cbe02
        }}
        onUploadAccepted={async (uploadInfo) => {
          setUpdating(true);
          // console.log(uploadInfo, 'Upload Info');
          const results = await uploadSources({ sources: uploadInfo.data, collection_id: collectionId, rescrape });
          setUpdating(false);
          enqueueSnackbar(
            `Created ${results.data.created}. Updated ${results.data.updated}. Skipped ${results.data.skipped}.`,
            { variant: 'info' },
          );
        }}
      >
        {({
          getRootProps,
          acceptedFile,
        }) => (
          <div>
            <Button
              disabled={updating || managedCollection}
              variant="outlined"
              // eslint-disable-next-line react/jsx-props-no-spreading
              {...getRootProps()}
            >
              Upload CSV
            </Button>
            {(isUpdating || updating) && <CircularProgress />}
            <div>
              {acceptedFile && (
              <i>
                Upload:
                {' '}
                {acceptedFile.name}
              </i>
              )}
            </div>
          </div>
        )}
      </CSVReader>
    </div>
  );
}

UploadSources.propTypes = {
  collectionId: PropTypes.number.isRequired,
  rescrape: PropTypes.bool.isRequired,
  managedCollection: PropTypes.bool.isRequired,
};<|MERGE_RESOLUTION|>--- conflicted
+++ resolved
@@ -20,18 +20,13 @@
         config={{
           header: true,
           delimiter: ',',
-<<<<<<< HEAD
-          transform: (value) => (value === '' ? null : value),
-=======
           transform: (value) => {
             const validStrings = Array.from({ length: 20 }, (_, i) => `_${i + 1}`);
             return validStrings.includes(value) ? '' : value;
           },
->>>>>>> 759cbe02
         }}
         onUploadAccepted={async (uploadInfo) => {
           setUpdating(true);
-          // console.log(uploadInfo, 'Upload Info');
           const results = await uploadSources({ sources: uploadInfo.data, collection_id: collectionId, rescrape });
           setUpdating(false);
           enqueueSnackbar(
