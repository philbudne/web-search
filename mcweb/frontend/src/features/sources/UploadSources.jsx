--- conflicted
+++ resolved
@@ -20,10 +20,7 @@
         config={{
           header: true,
           delimiter: ',',
-<<<<<<< HEAD
-=======
           transform: (value) => (value === '' ? null : value),
->>>>>>> 62d872a8
         }}
         onUploadAccepted={async (uploadInfo) => {
           setUpdating(true);
