--- conflicted
+++ resolved
@@ -17,14 +17,8 @@
     <div>
       <CSVReader
         config={{
-<<<<<<< HEAD
           header: true,
           transform: (value) => (value === '' ? null : value),
-=======
-          header:
-          ['id', 'homepage', 'domain', 'url_search_string',
-            'label', 'notes', 'platform', 'pub_country', 'pub_state', 'media_type'],
->>>>>>> 0fc94d1c
         }}
         onUploadAccepted={async (uploadInfo) => {
           setUpdating(true);
