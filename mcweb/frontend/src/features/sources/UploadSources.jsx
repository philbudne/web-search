import * as React from 'react';
import { useState } from 'react';
import PropTypes from 'prop-types';
import { useCSVReader } from 'react-papaparse';
import { useSnackbar } from 'notistack';
import Button from '@mui/material/Button';
import { CircularProgress } from '@mui/material';
import { useUploadSourcesMutation } from '../../app/services/sourceApi';

export default function UploadSources({ collectionId, rescrape, managedCollection }) {
  const { enqueueSnackbar } = useSnackbar();
  const [updating, setUpdating] = useState(false);
  const [uploadSources, { isLoading: isUpdating }] = useUploadSourcesMutation();

  const { CSVReader } = useCSVReader();

  return (
    <div>
      <CSVReader
        config={{
          header: true,
          delimiter: ',',
        }}
        onUploadAccepted={async (uploadInfo) => {
          setUpdating(true);
<<<<<<< HEAD
          console.log(uploadInfo);
=======
          console.log(uploadInfo, 'Upload Info');
>>>>>>> 8de5a726
          const results = await uploadSources({ sources: uploadInfo.data, collection_id: collectionId, rescrape });
          setUpdating(false);
          enqueueSnackbar(
            `Created ${results.data.created}. Updated ${results.data.updated}. Skipped ${results.data.skipped}.`,
            { variant: 'info' },
          );
        }}
      >
        {({
          getRootProps,
          acceptedFile,
        }) => (
          <div>
            <Button
              disabled={updating || managedCollection}
              variant="outlined"
              // eslint-disable-next-line react/jsx-props-no-spreading
              {...getRootProps()}
            >
              Upload CSV
            </Button>
            {(isUpdating || updating) && <CircularProgress />}
            <div>
              {acceptedFile && (
              <i>
                Upload:
                {' '}
                {acceptedFile.name}
              </i>
              )}
            </div>
          </div>
        )}
      </CSVReader>
    </div>
  );
}

UploadSources.propTypes = {
  collectionId: PropTypes.number.isRequired,
  rescrape: PropTypes.bool.isRequired,
  managedCollection: PropTypes.bool.isRequired,
};<|MERGE_RESOLUTION|>--- conflicted
+++ resolved
@@ -23,11 +23,7 @@
         }}
         onUploadAccepted={async (uploadInfo) => {
           setUpdating(true);
-<<<<<<< HEAD
-          console.log(uploadInfo);
-=======
           console.log(uploadInfo, 'Upload Info');
->>>>>>> 8de5a726
           const results = await uploadSources({ sources: uploadInfo.data, collection_id: collectionId, rescrape });
           setUpdating(false);
           enqueueSnackbar(
