import React, { useState, useEffect } from 'react';
import { useParams, useNavigate } from 'react-router-dom';
import TextField from '@mui/material/TextField';
import CircularProgress from '@mui/material/CircularProgress';
import Button from '@mui/material/Button';
import InputLabel from '@mui/material/InputLabel';
import MenuItem from '@mui/material/MenuItem';
import FormControl from '@mui/material/FormControl';
import Select from '@mui/material/Select';
import Modal from '@mui/material/Modal';
import Alert from '@mui/material/Alert';
import { useSnackbar } from 'notistack';
import { platformDisplayName } from '../ui/uiUtil';
import CollectionList from '../collections/CollectionList';
import { useCreateSourceCollectionAssociationMutation } from '../../app/services/sourcesCollectionsApi';
import { useGetSourceQuery, useUpdateSourceMutation } from '../../app/services/sourceApi';
import DirectorySearch from '../directory/DirectorySearch';
import validateURLSearchString from './util/validateURLSearchString';

export default function ModifySource() {
  const params = useParams();
  const { enqueueSnackbar } = useSnackbar();
  const navigate = useNavigate();
  const sourceId = Number(params.sourceId);

  const [formState, setFormState] = React.useState({
    name: '',
    notes: '',
    homepage: '',
    label: '',
    service: '',
    platform: '',
    url_search_string: '',
    media_type: '',
    primary_language: '',
    pub_country: '',
    pub_state: '',
    url_search_stringErrors: '',
  });

  const handleChange = ({ target: { name, value } }) => (
    setFormState((prev) => ({ ...prev, [name]: value }))
  );

  // update
  const [updateSource] = useUpdateSourceMutation();

  const [open, setOpen] = useState(false);
  const [errorMessage, setErrorMessage] = useState('');

  const {
    data,
    isLoading,
  } = useGetSourceQuery(sourceId);

  useEffect(() => {
    if (data) {
      const formData = {
        id: data.id,
        name: data.name,
        notes: data.notes,
        homepage: data.homepage,
        label: data.label,
        platform: data.platform,
        url_search_string: data.url_search_string ? data.url_search_string : '',
        media_type: data.media_type ? data.media_type : '',
        primary_language: data.primary_language,
        pub_country: data.pub_country,
        pub_state: data.pub_state,
      };
      setFormState(formData);
    }
  }, [data]);

  const [collectionId, setCollectionId] = useState('');

  const [createSourceCollectionAssociation] = useCreateSourceCollectionAssociationMutation();

  const prepareSource = (formData) => {
    const preparedSource = {};
    Object.keys(formData).forEach((column) => {
      if ((formData[column] && formData[column] !== '') || column === 'url_search_string') {
        preparedSource[column] = formData[column];
      }
    });
    return preparedSource;
  };

  if (isLoading) {
    return <CircularProgress size="75px" />;
  }
  return (
    <div className="container">
      <Modal
        open={open}
        onClose={() => setOpen(false)}
        aria-labelledby="modal-modal-title"
        aria-describedby="modal-modal-description"
      >
        <Alert severity="error">

          <div
            className="container"

          >
            <h3>Error While Updating Source</h3>
            <p>
              {/* eslint-disable-next-line react/jsx-one-expression-per-line */}
              {errorMessage}
            </p>
          </div>
        </Alert>
      </Modal>
      <div className="row">
        <div className="col-6">
          <h2>Edit Source</h2>
        </div>
      </div>
      <div className="row">
        <div className="col-8">

          <FormControl fullWidth>
            <InputLabel id="type-select-label">Platform</InputLabel>
            <Select
              labelId="type-select-label"
              id="type-select"
              value={formState.platform}
              name="platform"
              label="Platform"
              onChange={handleChange}
            >
              <MenuItem value="online_news">{platformDisplayName('online_news')}</MenuItem>
              <MenuItem value="reddit">{platformDisplayName('reddit')}</MenuItem>
              <MenuItem value="twitter">{platformDisplayName('twitter')}</MenuItem>
              <MenuItem value="youtube">{platformDisplayName('youtube')}</MenuItem>
            </Select>
          </FormControl>

          <br />
          <br />

          <TextField
            fullWidth
            name="name"
<<<<<<< HEAD
            label="Domain"
            helperText="This is the unique identified for this source within our system.
            Don't change this unless you know what you're doing.
            For news sources this should be the unique domain name."
            value={formState.name ? formState.name : 'enter name'}
=======
            label="Canonical Domain"
            helperText="This is the identified and normalized domain for this source within our system.
                Don't change this unless you know what you're doing. For news sources this should be the canonical domain name."
            value={formState.name ? formState.name : 'enter canonical domain'}
>>>>>>> d3ea0790
            onChange={handleChange}
          />
          <br />
          <br />
          <TextField
            fullWidth
            name="notes"
            label="Notes"
            multiline
            rows={4}
            value={formState.notes}
            onChange={handleChange}
            helperText="These will be shown publicly on the source page in our system."
          />
          <br />
          <br />
          <TextField
            fullWidth
            name="homepage"
            label="Homepage"
            value={formState.homepage}
            onChange={handleChange}
          />
          <br />
          <br />
          <TextField
            fullWidth
            name="label"
            label="Label"
            value={formState.label}
            onChange={handleChange}
            helperText="The human-readable name shown to people for this source.
            Leave empty to have the canonical domain be the label."
          />
          <br />
          <br />
          {formState.url_search_stringErrors && (
          <p style={{ color: 'red', marginLeft: '5px' }}>
            {formState.url_search_stringErrors}
          </p>
          )}
          <TextField
            fullWidth
            name="url_search_string"
            label="URL Search String"
            value={formState.url_search_string}
            onChange={handleChange}
            helperText="For a very small number of news sources, we want to search within a subdomain
            (such as news.bbc.co.uk/nigeria). If this is one of those exceptions, enter a wild-carded search string here,
            such as '*news.bbc.co.uk/nigeria/*'."
          />
          <br />
          <br />
          <TextField
            fullWidth
            name="primary_language"
            label="Primary Language"
            value={formState.primary_language}
            onChange={handleChange}
            helperText="Primary language, code should be valid ISO 639-1"
          />
          <br />
          <br />
          <TextField
            fullWidth
            name="pub_country"
            label="Publication Country"
            value={formState.pub_country}
            onChange={handleChange}
            helperText="Publication country code, country code should be valid ISO 3166-1 alpha-3"
          />
          <br />
          <br />
          <TextField
            fullWidth
            name="pub_state"
            label="Publication State"
            value={formState.pub_state}
            onChange={handleChange}
            helperText="Publication State code, should be valid ISO 3166-2"
          />
          <br />
          <br />
          <FormControl fullWidth>
            <InputLabel id="media-select-label">Media Type</InputLabel>
            <Select
              labelId="media-select-label"
              id="media-select"
              value={formState.media_type}
              name="media_type"
              label="Media Type"
              onChange={handleChange}
            >
              <MenuItem value="audio_broadcast">Audio Broadcast</MenuItem>
              <MenuItem value="digital_native">Digital Native</MenuItem>
              <MenuItem value="print_native">Print Native</MenuItem>
              <MenuItem value="video_broadcast">Video Broadcast</MenuItem>
              <MenuItem value="other">Other</MenuItem>
            </Select>
          </FormControl>
          <br />
          <br />
          <Button
            variant="contained"
            onClick={() => {
              const preparedSource = prepareSource(formState);
              const validSearchString = validateURLSearchString(formState.url_search_string);
              if (!validSearchString) {
                updateSource(preparedSource)
                  .then((payload) => {
                    if (payload.error) {
                      setErrorMessage(payload.error.data.detail);
                      setOpen(true);
                    } else {
                      enqueueSnackbar('Saved changes', { variant: 'success' });
                      navigate(`/sources/${sourceId}`);
                    }
                  });
              } else {
                setFormState({ url_search_stringErrors: validSearchString });
                setErrorMessage('Please check url search string');
                setOpen(true);
              }
            }}
          >
            Save
          </Button>
        </div>
      </div>

      {/* Assocation Content */}

      <div className="row">
        <div className="col-12">
          <hr />
        </div>
      </div>

      <div className="row">
        <div className="col-3">
          <h2>Add to Collection:</h2>
        </div>
        <div className="col-7">
          <DirectorySearch searchSources={false} onSelected={(e, value) => setCollectionId(value.id)} />
        </div>
        <div className="col-2">
          <Button onClick={async () => {
            const assoc = { source_id: sourceId, collection_id: collectionId };
            await createSourceCollectionAssociation(assoc);
            setCollectionId('');
          }}
          >
            Save
          </Button>
        </div>
      </div>

      <div className="row">
        <div className="col-6">
          <CollectionList edit sourceId={sourceId} />
        </div>
      </div>

    </div>

  );
}<|MERGE_RESOLUTION|>--- conflicted
+++ resolved
@@ -142,18 +142,10 @@
           <TextField
             fullWidth
             name="name"
-<<<<<<< HEAD
-            label="Domain"
-            helperText="This is the unique identified for this source within our system.
-            Don't change this unless you know what you're doing.
-            For news sources this should be the unique domain name."
-            value={formState.name ? formState.name : 'enter name'}
-=======
             label="Canonical Domain"
             helperText="This is the identified and normalized domain for this source within our system.
                 Don't change this unless you know what you're doing. For news sources this should be the canonical domain name."
             value={formState.name ? formState.name : 'enter canonical domain'}
->>>>>>> d3ea0790
             onChange={handleChange}
           />
           <br />
