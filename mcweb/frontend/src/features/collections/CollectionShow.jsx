import React, { useState, useEffect } from 'react';
import { useParams } from 'react-router-dom';
import CircularProgress from '@mui/material/CircularProgress';
import Box from '@mui/material/Box';
import Tab from '@mui/material/Tab';
import Tabs from '@mui/material/Tabs';
import TabPanelHelper from '../ui/TabPanelHelper';
import SourceList from '../sources/SourceList';
import StoriesOverTime from '../stories/StoriesOverTime';
import { useGetCollectionQuery } from '../../app/services/collectionsApi';
import formatNotesToHTML from './util/formatNotesToHTML';

function a11yProps(index) {
  return {
    id: `simple-tab-${index}`,
    'aria-controls': `simple-tabpanel-${index}`,
  };
}

export default function CollectionShow() {
  const params = useParams();
  const collectionId = Number(params.collectionId);

  const [value, setValue] = useState(0);

  const handleChange = (event, newValue) => {
    setValue(newValue);
  };

  const {
    data: collection,
    isLoading,
  } = useGetCollectionQuery(collectionId);

  useEffect(() => {
    document.title = `${collection.name} | Media Cloud`;
  });

  if (isLoading) {
    return (<CircularProgress size={75} />);
  }
  return (

    <div className="container">
      <p>
<<<<<<< HEAD
        {/* eslint-disable-next-line react/jsx-one-expression-per-line */}
        <b>Notes:</b> 
        <div
            dangerouslySetInnerHTML={{
                __html: formatNotesToHTML(collection.notes),
            }}
        />
=======
        <div>
          {/* eslint-disable-next-line react/jsx-one-expression-per-line */}
          <b>Notes:</b> {collection.notes}
        </div>
>>>>>>> 370587f5
      </p>
      <Box sx={{ width: '100%' }}>
        <Box sx={{ borderBottom: 1, borderColor: 'divider' }}>
          <Tabs value={value} onChange={handleChange} aria-label="basic tabs example">

            <Tab
              label="Source List"
            // eslint-disable-next-line react/jsx-props-no-spreading
              {...a11yProps(0)}
            />
            <Tab
              label="Coverage Over Time"
            // eslint-disable-next-line react/jsx-props-no-spreading
              {...a11yProps(1)}
            />

          </Tabs>
        </Box>
        <TabPanelHelper value={value} index={0}>
          <div className="container">
            <div className="row">
              <div className="col-6">
                <SourceList collectionId={collectionId} />
              </div>
            </div>
          </div>
        </TabPanelHelper>
        <TabPanelHelper value={value} index={1}>
          <StoriesOverTime collectionId={collectionId} sourceId={false} />
        </TabPanelHelper>
      </Box>
    </div>

  );
}<|MERGE_RESOLUTION|>--- conflicted
+++ resolved
@@ -43,20 +43,10 @@
 
     <div className="container">
       <p>
-<<<<<<< HEAD
-        {/* eslint-disable-next-line react/jsx-one-expression-per-line */}
-        <b>Notes:</b> 
-        <div
-            dangerouslySetInnerHTML={{
-                __html: formatNotesToHTML(collection.notes),
-            }}
-        />
-=======
         <div>
           {/* eslint-disable-next-line react/jsx-one-expression-per-line */}
           <b>Notes:</b> {collection.notes}
         </div>
->>>>>>> 370587f5
       </p>
       <Box sx={{ width: '100%' }}>
         <Box sx={{ borderBottom: 1, borderColor: 'divider' }}>
