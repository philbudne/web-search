import * as React from 'react';
import { TextField, MenuItem, Box, FormControlLabel, Button, Checkbox } from '@mui/material';
import { useState, useEffect } from 'react';
import { useParams } from 'react-router-dom';
import { useDeleteCollectionMutation, useUpdateCollectionMutation } from '../../app/services/collectionsApi';
import SourceList from '../sources/SourceList';

//rtk api operations
import { useCreateSourceCollectionAssociationMutation } from '../../app/services/sourcesCollectionsApi';
import { useGetSourceQuery } from '../../app/services/sourceApi';
import { useGetCollectionQuery } from '../../app/services/collectionsApi';

export default function ModifyCollection() {
  const params = useParams()
  const collectionId = Number(params.collectionId); //get collection id from wildcard

  const { data, isLoading } = useGetCollectionQuery(collectionId);

  // form state for text fields 
  const [formState, setFormState] = useState({
    id: 0, name: "", notes: "",
  });

  //formState declaration
  const handleChange = ({ target: { name, value } }) => setFormState((prev) => ({ ...prev, [name]: value }))

  // show data 
  const [isShown, setIsShown] = useState(false)
  // menu options
  const services = ["Online News", "Youtube"]

  //patch for now, sources in the future will be uploadable only by csv
  const [sourceId, setSourceId] = useState("");
  const sourceData = useGetSourceQuery(sourceId)

  // rtk operations
  const [createSourceCollectionAssociation, associationResult] = useCreateSourceCollectionAssociationMutation();
  const [updateCollection, { setUpdate }] = useUpdateCollectionMutation();
  const [deleteCollection, { setRemove }] = useDeleteCollectionMutation();

  //set form data to the collection specified in url
  useEffect(() => {
    if (data) {
      const formData = {
        id: data.id,
        name: data.name,
        notes: data.notes ? data.notes : ""
      }
      setFormState(formData)
    }
  }, [data])

  if (isLoading) {
    return (<h1>Loading...</h1>)
  }
  else {
    return (
      <>
        {/* Header */}
        <div className='modifyHeader'>
          <h1>Modify {data.id}: {data.name} Collection</h1>
          <Button
            style={{ backgroundColor: "white" }}
            variant='contained'
            sx={{ my: 2.25, color: 'black', display: 'block' }}
            onClick={async () => {
              setIsShown(!isShown)
            }}
          >
            Associations
          </Button>
        </div>

        {/* Collection Content */}
        <div className='modifyCollectionContent'>
          <ul>
            {/* Name */}
            <li>
              <h5>Name</h5>
              <TextField
                fullWidth
                id="text"
                name="name"
                value={formState.name}
                onChange={handleChange}
              />
            </li>

            {/* Notes */}
            <li>
              <h5>Notes</h5>
              <TextField
                fullWidth
                id="outlined-multiline-static"
                name="notes"
                multiline
                rows={4}
                value={formState.notes}
                onChange={handleChange}
              />
            </li>

            {/* Update */}
            <Button
              fullWidth
              variant="contained"
              sx={{ mt: 3, mb: 2 }}
              onClick={async () => {
                const updatedCollection = await updateCollection({
                  id: formState.id,
                  name: formState.name,
                  notes: formState.notes
                }).unwrap();
              }}
            >
              Update
            </Button>
          </ul>
        </div>

        {/* Assocations Content  */}
        {isShown &&
          <div className='collectionAssociations'>
            <div className='associationsHeader'>
              <h2> Add Source to Collection (enter the source ID): </h2>
              <input type="text" value={sourceId} onChange={e => setSourceId(Number(e.target.value))} />

<<<<<<< HEAD
                <button onClick={() => {
                  const assoc = { 'source_id': sourceId, 'collection_id': collectionId } 
                  const source = sourceData.data; 
                  createSourceCollectionAssociation(assoc) 
                  setSourceId("") 
                }}>
                  Add Source
                </button>
=======
              <button onClick={() => {
                const assoc = { 'source_id': sourceId, 'collection_id': collectionId } //get assoc data and package
                const source = sourceData.data; //data from getSource with entered id

                dispatch(setSource({ 'sources': source })) // put the source in the redux state

                createSourceCollectionAssociation(assoc) //create association
                  .then(() => dispatch(setSourceCollectionAssociation(assoc))) //if success update redux store

                setSourceId("") //reset id input field
              }}>
                Add Source
              </button>
>>>>>>> f374417d

            </div>

<<<<<<< HEAD
            <SourceList collectionId={collectionId} edit={true} />
            
=======

            <ul className='associationsContent'>
              {
                Object.values(sources).map(source => { // sources object {1: {id: 1, name: etc}}
                  return (
                    <div key={`source-item-modify-collection-${source.id}`} className='assocationsContentItem'>
                      <SourceItem source={source} />

                      <button onClick={() => {
                        deleteSourceCollectionAssociation({
                          "source_id": source.id,
                          "collection_id": collectionId
                        })
                          .then(results => dispatch(dropSourceCollectionAssociation(results))) //with results update redux store (only doing sourceCollections at this point)
                      }}>
                        Remove
                      </button>
                    </div>
                  )
                })}
            </ul>
>>>>>>> f374417d
          </div>
        }
      </>
    )
  }
}<|MERGE_RESOLUTION|>--- conflicted
+++ resolved
@@ -125,7 +125,6 @@
               <h2> Add Source to Collection (enter the source ID): </h2>
               <input type="text" value={sourceId} onChange={e => setSourceId(Number(e.target.value))} />
 
-<<<<<<< HEAD
                 <button onClick={() => {
                   const assoc = { 'source_id': sourceId, 'collection_id': collectionId } 
                   const source = sourceData.data; 
@@ -134,50 +133,9 @@
                 }}>
                   Add Source
                 </button>
-=======
-              <button onClick={() => {
-                const assoc = { 'source_id': sourceId, 'collection_id': collectionId } //get assoc data and package
-                const source = sourceData.data; //data from getSource with entered id
-
-                dispatch(setSource({ 'sources': source })) // put the source in the redux state
-
-                createSourceCollectionAssociation(assoc) //create association
-                  .then(() => dispatch(setSourceCollectionAssociation(assoc))) //if success update redux store
-
-                setSourceId("") //reset id input field
-              }}>
-                Add Source
-              </button>
->>>>>>> f374417d
 
             </div>
-
-<<<<<<< HEAD
             <SourceList collectionId={collectionId} edit={true} />
-            
-=======
-
-            <ul className='associationsContent'>
-              {
-                Object.values(sources).map(source => { // sources object {1: {id: 1, name: etc}}
-                  return (
-                    <div key={`source-item-modify-collection-${source.id}`} className='assocationsContentItem'>
-                      <SourceItem source={source} />
-
-                      <button onClick={() => {
-                        deleteSourceCollectionAssociation({
-                          "source_id": source.id,
-                          "collection_id": collectionId
-                        })
-                          .then(results => dispatch(dropSourceCollectionAssociation(results))) //with results update redux store (only doing sourceCollections at this point)
-                      }}>
-                        Remove
-                      </button>
-                    </div>
-                  )
-                })}
-            </ul>
->>>>>>> f374417d
           </div>
         }
       </>
