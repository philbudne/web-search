import * as React from 'react';
import { TextField, MenuItem, Box, FormControlLabel, Button, Checkbox } from '@mui/material';
import { useState } from 'react';

import { useDeleteCollectionMutation, useGetCollectionQuery, usePostCollectionMutation, useUpdateCollectionMutation } from '../../app/services/collectionsApi';

export default function ModifyCollection() {

<<<<<<< HEAD
  const handleChange = ({ target: { name, value } }) => setFormState((prev) => ({ ...prev, [name]: value }))

  // menu options
  const services = ["Online News", "Youtube"]



  // form state for text fields 
  const [formState, setFormState] = React.useState({
    id: 118, name: "", notes: "",
  });


  const {
    data,
    isLoading,
    isSuccess,
    isError,
    error
  } = useGetCollectionQuery(formState.id)

  // create 
  const [post, { setPost }] = usePostCollectionMutation();

  // update 
  const [update, { setUpdate }] = useUpdateCollectionMutation();

  // delete 
  const [remove, { setRemove }] = useDeleteCollectionMutation();
=======
  // menu options
  const services = ["Online News", "Youtube"]

  // original values 
  const name = "U.S. Top Digital Native Sources"
  const notes = "Collection #186572515 - Public - Dynamic"
  const service = "Online News"

  // form state for text fields 
  const [formState, setFormState] = useState({
    name: name, notes: notes, service: service,
  });


  // represents the static and public check boxes
  const [checkState, setCheckState] = useState({
    pub: true,
    stat: false,
  });

  const handleCheck = (event) => {
    setCheckState({
      ...checkState,
      [event.target.name]: event.target.checked,
    });
  };

  const handleChange = ({ target: { name, value } }) => setFormState((prev) => ({ ...prev, [name]: value }))
>>>>>>> b6affa84

  return (
    <div className='container'>
      <div className="collection-header">
        <h2 className="title">Modify this Collection</h2>
        <ul>
          <TextField
            id="text"
            label="ID"
            name="id"
            defaultValue={formState.id}
            onChange={handleChange}
          />
          <Button
            fullWidth
            variant="contained"
            sx={{ mt: 3, mb: 2 }}
            onClick={async () => {
              setFormState({
                name: data.name,
                notes: data.notes,
                id: data.id

              })
            }}
          >
            Get
          </Button>

          {/* Name */}
          <li>
            <h5>Name</h5>
            <TextField
              fullWidth
              id="text"
              name="name"
              value={formState.name}
              onChange={handleChange}
            />
          </li>

          {/* Notes */}
          <li>
            <h5>Notes</h5>
            <TextField
              fullWidth
              id="outlined-multiline-static"
              name="notes"
              multiline
              rows={4}
              value={formState.notes}
              onChange={handleChange}
            />
          </li>

<<<<<<< HEAD
=======
          {/* Service */}
          <li>
            <h5>Service</h5>
            <Box
              component="form"
              sx={{
                '& .MuiTextField-root': { m: 1, width: '25ch' },
              }}
              noValidate
              autoComplete="off"
            >

              <TextField
                select
                names="service"
                label="Select"
                onChange={handleChange}
                defaultValue={service}
              >
                {services.map((service) => (
                  <MenuItem key={service} value={service}>
                    {service}
                  </MenuItem>
                ))}
              </TextField>
            </Box>
          </li>

          {/* Static Button */}
          <li>
            <h5>Static</h5>
            <FormControlLabel
              control={
                <Checkbox
                  checked={checkState.stat}
                  onChange={handleCheck}
                  name="stat"
                />
              }
            />

          </li>

          {/* Public Button */}
          <li>
            <h5>Public</h5>
            <FormControlLabel
              control={
                <Checkbox
                  checked={checkState.pub}
                  onChange={handleCheck}
                  name="pub"
                />
              }
            />
          </li>

>>>>>>> b6affa84
          <Button
            fullWidth
            variant="contained"
            sx={{ mt: 3, mb: 2 }}
            onClick={async () => {
<<<<<<< HEAD
              const updateCollection = await update({
                ...formState
              }).unwrap();
              console.log(updateCollection)
            }}
          >
            Update
          </Button>

          <Button
            fullWidth
            variant="contained"
            sx={{ mt: 3, mb: 2 }}
            onClick={async () => {
              console.log(formState.id)
              const deleteCollection = await remove({
                id: formState.id
              }).unwrap()
              console.log(deleteCollection)
            }}
          >
            Delete
          </Button>

          <Button
            fullWidth
            variant="contained"
            sx={{ mt: 3, mb: 2 }}
            onClick={async () => {
              const createCollection = await post({
                name: formState.name,
                notes: formState.notes
              }).unwrap()
              // null == deleted 
              console.log(createCollection)
=======
              console.log("Name: " + formState.name)
              console.log("Notes: " + formState.notes)
              console.log("Service: " + formState.service)
              console.log("Static: " + checkState.stat)
              console.log("Public: " + checkState.pub)
>>>>>>> b6affa84
            }}
          >
            Create
          </Button>
        </ul>
      </div>
    </div >
  );
}<|MERGE_RESOLUTION|>--- conflicted
+++ resolved
@@ -6,7 +6,6 @@
 
 export default function ModifyCollection() {
 
-<<<<<<< HEAD
   const handleChange = ({ target: { name, value } }) => setFormState((prev) => ({ ...prev, [name]: value }))
 
   // menu options
@@ -36,36 +35,6 @@
 
   // delete 
   const [remove, { setRemove }] = useDeleteCollectionMutation();
-=======
-  // menu options
-  const services = ["Online News", "Youtube"]
-
-  // original values 
-  const name = "U.S. Top Digital Native Sources"
-  const notes = "Collection #186572515 - Public - Dynamic"
-  const service = "Online News"
-
-  // form state for text fields 
-  const [formState, setFormState] = useState({
-    name: name, notes: notes, service: service,
-  });
-
-
-  // represents the static and public check boxes
-  const [checkState, setCheckState] = useState({
-    pub: true,
-    stat: false,
-  });
-
-  const handleCheck = (event) => {
-    setCheckState({
-      ...checkState,
-      [event.target.name]: event.target.checked,
-    });
-  };
-
-  const handleChange = ({ target: { name, value } }) => setFormState((prev) => ({ ...prev, [name]: value }))
->>>>>>> b6affa84
 
   return (
     <div className='container'>
@@ -121,72 +90,11 @@
             />
           </li>
 
-<<<<<<< HEAD
-=======
-          {/* Service */}
-          <li>
-            <h5>Service</h5>
-            <Box
-              component="form"
-              sx={{
-                '& .MuiTextField-root': { m: 1, width: '25ch' },
-              }}
-              noValidate
-              autoComplete="off"
-            >
-
-              <TextField
-                select
-                names="service"
-                label="Select"
-                onChange={handleChange}
-                defaultValue={service}
-              >
-                {services.map((service) => (
-                  <MenuItem key={service} value={service}>
-                    {service}
-                  </MenuItem>
-                ))}
-              </TextField>
-            </Box>
-          </li>
-
-          {/* Static Button */}
-          <li>
-            <h5>Static</h5>
-            <FormControlLabel
-              control={
-                <Checkbox
-                  checked={checkState.stat}
-                  onChange={handleCheck}
-                  name="stat"
-                />
-              }
-            />
-
-          </li>
-
-          {/* Public Button */}
-          <li>
-            <h5>Public</h5>
-            <FormControlLabel
-              control={
-                <Checkbox
-                  checked={checkState.pub}
-                  onChange={handleCheck}
-                  name="pub"
-                />
-              }
-            />
-          </li>
-
->>>>>>> b6affa84
           <Button
             fullWidth
             variant="contained"
             sx={{ mt: 3, mb: 2 }}
             onClick={async () => {
-<<<<<<< HEAD
               const updateCollection = await update({
                 ...formState
               }).unwrap();
@@ -222,13 +130,6 @@
               }).unwrap()
               // null == deleted 
               console.log(createCollection)
-=======
-              console.log("Name: " + formState.name)
-              console.log("Notes: " + formState.notes)
-              console.log("Service: " + formState.service)
-              console.log("Static: " + checkState.stat)
-              console.log("Public: " + checkState.pub)
->>>>>>> b6affa84
             }}
           >
             Create
