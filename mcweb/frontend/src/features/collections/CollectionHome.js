import * as React from 'react';
import { useEffect } from 'react';
import { styled } from '@mui/material/styles';
import Paper from '@mui/material/Paper';
import Grid from '@mui/material/Grid';
import Box from '@mui/material/Box';
import { Link } from 'react-router-dom';
import { useDispatch, useSelector } from 'react-redux';

import { useGetFeaturedCollectionsQuery } from '../../app/services/collectionsApi';
import { setCollections } from './collectionsSlice';


const Item = styled(Paper)(({ theme }) => ({
    backgroundColor: theme.palette.mode === 'dark' ? '#99b9de' : '#fff',
    ...theme.typography.body2,
    padding: theme.spacing(1),
    textAlign: 'center',
    color: theme.palette.text.primary
}));


export default function CollectionHome() {
    const {data} = useGetFeaturedCollectionsQuery();
    const dispatch = useDispatch();

    useEffect(() => {
        if (data){
            dispatch(setCollections(data))
        } 
    }, [data])

    const featuredCollections = useSelector(state => state.collections)
    if (!featuredCollections){
        return <></>
    } else {
    return (
<<<<<<< HEAD
        <div>
            {/* {console.log(Object.values(featuredCollections))} */}
            <h1>Featured Collections</h1>
            {(Object.values(featuredCollections).map((collection) => 
                <Grid key={`featured-collection-${collection.id}`} item xs={12} sm={6} md={4} lg={3}>
                    <Link to={`/collections/${collection.id}`}>
                        <Item>{collection.name}</Item>
                    </Link>
                </Grid>     
            ))}
        </div >
    )};
=======
        <div style={{ paddingTop: "100px" }}>

            <h1>Collections Home</h1>
            <Box sx={{ width: '100%' }}>
                <Grid container spacing={2}>
                    <Grid item xs={12} sm={6} md={4} lg={3} >
                        <Link to={"/collections/1"}><Item>First Collection </Item></Link>
                    </Grid>
                    <Grid item xs={12} sm={6} md={4} lg={3} >
                        <Link to={"/collections/2"}><Item>Second Collection </Item></Link>
                    </Grid>
                    <Grid item xs={12} sm={6} md={4} lg={3} >
                        <Link to={"/collections/117"}><Item>Collection 117 </Item></Link>
                    </Grid>
                    <Grid item xs={12} sm={6} md={4} lg={3} >
                        <Link to={"/collections/118"}><Item>Collection 118 </Item></Link>
                    </Grid>
                    <Grid item xs={12} sm={6} md={4} lg={3}>
                        <Link to={"/collections/125"}><Item>Collection 125 </Item></Link>
                    </Grid>
                    <Grid item xs={12} sm={6} md={4} lg={3}>
                        <Link to={"/collections/129"}><Item>Collection 129 </Item></Link>
                    </Grid>
                    <Grid item xs={12} sm={6} md={4} lg={3}>
                        <Link to={"/collections/142001"}><Item>Collection 142001 </Item></Link>
                    </Grid>
                    <Grid item xs={12} sm={6} md={4} lg={3} >
                        <Link to={"/collections/2453107"}><Item>Collection 2453107 </Item></Link>
                    </Grid>
                    <Grid item xs={12} sm={6} md={4} lg={3} >
                        <Link to={"/collections/7796878"}><Item>Collection 7796878 </Item></Link>
                    </Grid>
                    <Grid item xs={12} sm={6} md={4} lg={3} >
                        <Link to={"/collections/8875024"}><Item>Collection 8875024 </Item></Link>
                    </Grid>
                    <Grid item xs={12} sm={6} md={4} lg={3} >
                        <Link to={"/collections/8875027"}><Item>Collection 8875027 </Item></Link>
                    </Grid>
                </Grid>
            </Box>

            {/* Update
            <Button
                fullWidth
                variant="contained"
                sx={{ mt: 3, mb: 2 }}
                component={Link}
                to="/collections/test-collection"
            >
                Test
            </Button> */}


        </div>
    );
>>>>>>> 3bed09fc
}<|MERGE_RESOLUTION|>--- conflicted
+++ resolved
@@ -35,7 +35,6 @@
         return <></>
     } else {
     return (
-<<<<<<< HEAD
         <div>
             {/* {console.log(Object.values(featuredCollections))} */}
             <h1>Featured Collections</h1>
@@ -48,61 +47,4 @@
             ))}
         </div >
     )};
-=======
-        <div style={{ paddingTop: "100px" }}>
-
-            <h1>Collections Home</h1>
-            <Box sx={{ width: '100%' }}>
-                <Grid container spacing={2}>
-                    <Grid item xs={12} sm={6} md={4} lg={3} >
-                        <Link to={"/collections/1"}><Item>First Collection </Item></Link>
-                    </Grid>
-                    <Grid item xs={12} sm={6} md={4} lg={3} >
-                        <Link to={"/collections/2"}><Item>Second Collection </Item></Link>
-                    </Grid>
-                    <Grid item xs={12} sm={6} md={4} lg={3} >
-                        <Link to={"/collections/117"}><Item>Collection 117 </Item></Link>
-                    </Grid>
-                    <Grid item xs={12} sm={6} md={4} lg={3} >
-                        <Link to={"/collections/118"}><Item>Collection 118 </Item></Link>
-                    </Grid>
-                    <Grid item xs={12} sm={6} md={4} lg={3}>
-                        <Link to={"/collections/125"}><Item>Collection 125 </Item></Link>
-                    </Grid>
-                    <Grid item xs={12} sm={6} md={4} lg={3}>
-                        <Link to={"/collections/129"}><Item>Collection 129 </Item></Link>
-                    </Grid>
-                    <Grid item xs={12} sm={6} md={4} lg={3}>
-                        <Link to={"/collections/142001"}><Item>Collection 142001 </Item></Link>
-                    </Grid>
-                    <Grid item xs={12} sm={6} md={4} lg={3} >
-                        <Link to={"/collections/2453107"}><Item>Collection 2453107 </Item></Link>
-                    </Grid>
-                    <Grid item xs={12} sm={6} md={4} lg={3} >
-                        <Link to={"/collections/7796878"}><Item>Collection 7796878 </Item></Link>
-                    </Grid>
-                    <Grid item xs={12} sm={6} md={4} lg={3} >
-                        <Link to={"/collections/8875024"}><Item>Collection 8875024 </Item></Link>
-                    </Grid>
-                    <Grid item xs={12} sm={6} md={4} lg={3} >
-                        <Link to={"/collections/8875027"}><Item>Collection 8875027 </Item></Link>
-                    </Grid>
-                </Grid>
-            </Box>
-
-            {/* Update
-            <Button
-                fullWidth
-                variant="contained"
-                sx={{ mt: 3, mb: 2 }}
-                component={Link}
-                to="/collections/test-collection"
-            >
-                Test
-            </Button> */}
-
-
-        </div>
-    );
->>>>>>> 3bed09fc
 }