--- conflicted
+++ resolved
@@ -4,13 +4,6 @@
 import { Paper, Grid } from '@mui/material';
 import { Link } from 'react-router-dom';
 import { useDispatch, useSelector } from 'react-redux';
-
-import { useGetFeaturedCollectionsQuery } from '../../app/services/collectionsApi';
-import { setCollections } from './collectionsSlice';
-
-
-import { useDispatch, useSelector } from 'react-redux';
-
 import { useGetFeaturedCollectionsQuery } from '../../app/services/collectionsApi';
 import { setCollections } from './collectionsSlice';
 
@@ -26,34 +19,15 @@
 
 export default function CollectionHome() {
     const {data} = useGetFeaturedCollectionsQuery();
-<<<<<<< HEAD
-    const dispatch = useDispatch();
-
-    useEffect(() => {
-        if (data){
-            dispatch(setCollections(data))
-        } 
-    }, [data])
-
-    const featuredCollections = useSelector(state => state.collections)
-
-    if (!featuredCollections){
-        return <></>
-=======
     const featuredCollections = data;
     if (!featuredCollections){
         return (<></>)
->>>>>>> e7854a2f
     } else {
     return (
         <div>
             <h1>Featured Collections</h1>
-<<<<<<< HEAD
-            {(Object.values(featuredCollections).map((collection) => 
-=======
             {console.log(featuredCollections['collections'])}
             {(featuredCollections['collections'].map((collection) => 
->>>>>>> e7854a2f
                 <Grid key={`featured-collection-${collection.id}`} item xs={12} sm={6} md={4} lg={3}>
                     <Link to={`/collections/${collection.id}`}>
                         <Item>{collection.name}</Item>
