import * as React from 'react';
import { Link } from 'react-router-dom';
import CircularProgress from '@mui/material/CircularProgress';
import { platformDisplayName } from '../ui/uiUtil';

import { useGetFeaturedCollectionsQuery } from '../../app/services/collectionsApi';
import formatNotesToHTML from './util/formatNotesToHTML';

export default function FeaturedCollections() {
  const { data, isLoading } = useGetFeaturedCollectionsQuery({ platform: 'onlinenews' });
  const featuredCollections = data;
  return (
    <div className="featured-collections-wrapper">
      <div className="row">
        <div className="col-12">
          <h2>Featured Collections</h2>
        </div>
      </div>
      <div className="featured-collection-list">
        <div className="row">
          { isLoading && (<CircularProgress size="75px" />)}
          { !isLoading
            && (featuredCollections.collections.map((collection) => (
              <div className="col-4" key={collection.id}>
                <div key={`featured-collection-${collection.id}`} className="featured-collection">
                  <em>
                    {platformDisplayName(collection.platform)}
                  </em>
                  <Link to={`/collections/${collection.id}`}>
                    <h3>{collection.name}</h3>
                  </Link>
<<<<<<< HEAD
                  <div
                      dangerouslySetInnerHTML={{
                          __html: formatNotesToHTML(collection.notes),
                      }}
                  />
=======
                  <div>
                    {collection.notes}
                  </div>
>>>>>>> 370587f5
                </div>
              </div>
            )))}
        </div>
      </div>
    </div>
  );
}<|MERGE_RESOLUTION|>--- conflicted
+++ resolved
@@ -29,17 +29,9 @@
                   <Link to={`/collections/${collection.id}`}>
                     <h3>{collection.name}</h3>
                   </Link>
-<<<<<<< HEAD
-                  <div
-                      dangerouslySetInnerHTML={{
-                          __html: formatNotesToHTML(collection.notes),
-                      }}
-                  />
-=======
                   <div>
                     {collection.notes}
                   </div>
->>>>>>> 370587f5
                 </div>
               </div>
             )))}
