// import PropTypes from 'prop-types';
import { CircularProgress, Button } from '@mui/material';
import * as React from 'react';
import dayjs from 'dayjs';
<<<<<<< HEAD
import ShieldIcon from '@mui/icons-material/Shield';
import SearchIcon from '@mui/icons-material/Search';
=======
>>>>>>> 3d1ba2b9
import LockOpenIcon from '@mui/icons-material/LockOpen';
import { Outlet, Link, useParams } from 'react-router-dom';
import { useGetCollectionQuery } from '../../app/services/collectionsApi';
import DownloadSourcesCsv from './util/DownloadSourcesCsv';
import Permissioned, { ROLE_STAFF } from '../auth/Permissioned';
import urlSerializer from '../search/util/urlSerializer';
import { defaultPlatformProvider, defaultPlatformQuery } from '../search/util/platforms';
import { platformDisplayName, platformIcon } from '../ui/uiUtil';
import Header from '../ui/Header';
import ControlBar from '../ui/ControlBar';

export default function CollectionHeader() {
  const params = useParams();
  if (!params.collectionId) return null;
  const collectionId = Number(params.collectionId);

  const {
    data: collection,
    isFetching,
  } = useGetCollectionQuery(collectionId);

  if (isFetching) {
    return (<CircularProgress size={75} />);
  }

  const PlatformIcon = platformIcon(collection.platform);

  return (
    <>
      <Header>
        <span className="small-label">
          {platformDisplayName(collection.platform)}
          {' '}
          Collection #
          {collectionId}
        </span>
        <h1>
          <PlatformIcon fontSize="large" />
                &nbsp;
<<<<<<< HEAD
                {collection.name}
                {!collection.public && <ShieldIcon fontSize="large" titleAccess="private" />}
              </h1>
            </div>
          </div>
        </div>
      </div>
      <div className="sub-feature">
        <div className="container">
          <div className="row">
            <div className="col-12">
              <Button variant="outlined" endIcon={<SearchIcon titleAccess="search this collection"/>}>
                <a
                  href={`/search/${urlSerializer({
                    queryList: defaultPlatformQuery(collection.platform),
                    anyAll: 'any',
                    negatedQueryList: [],
                    startDate: dayjs().subtract(35, 'day'),
                    endDate: dayjs().subtract(5, 'day'),
                    collections: [collection],
                    sources: [],
                    platform: defaultPlatformProvider(collection.platform),
                    advanced: false,
                  })}`}
                  target="_blank"
                  rel="noreferrer"
                >
                  Search Content
=======
          {collection.name}
        </h1>
      </Header>
      <ControlBar>
        <Button variant="outlined">
          <a
            href={`/search/${urlSerializer({
              queryList: defaultPlatformQuery(collection.platform),
              anyAll: 'any',
              negatedQueryList: [],
              startDate: dayjs().subtract(35, 'day'),
              endDate: dayjs().subtract(5, 'day'),
              collections: [collection],
              sources: [],
              platform: defaultPlatformProvider(collection.platform),
              advanced: false,
            })}`}
            target="_blank"
            rel="noreferrer"
          >
            Search Content
>>>>>>> 3d1ba2b9

          </a>
        </Button>
        <DownloadSourcesCsv collectionId={collectionId} />
        <Permissioned role={ROLE_STAFF}>
          <Button variant="outlined" endIcon={<LockOpenIcon />}>
            <Link to={`${collectionId}/edit`}>Edit</Link>
          </Button>
        </Permissioned>
      </ControlBar>
      <Outlet />
    </>
  );
}

// CollectionHeader.propTypes = {
//   collectionId: PropTypes.number.isRequired,
// };<|MERGE_RESOLUTION|>--- conflicted
+++ resolved
@@ -2,11 +2,8 @@
 import { CircularProgress, Button } from '@mui/material';
 import * as React from 'react';
 import dayjs from 'dayjs';
-<<<<<<< HEAD
 import ShieldIcon from '@mui/icons-material/Shield';
 import SearchIcon from '@mui/icons-material/Search';
-=======
->>>>>>> 3d1ba2b9
 import LockOpenIcon from '@mui/icons-material/LockOpen';
 import { Outlet, Link, useParams } from 'react-router-dom';
 import { useGetCollectionQuery } from '../../app/services/collectionsApi';
@@ -46,41 +43,12 @@
         <h1>
           <PlatformIcon fontSize="large" />
                 &nbsp;
-<<<<<<< HEAD
-                {collection.name}
-                {!collection.public && <ShieldIcon fontSize="large" titleAccess="private" />}
-              </h1>
-            </div>
-          </div>
-        </div>
-      </div>
-      <div className="sub-feature">
-        <div className="container">
-          <div className="row">
-            <div className="col-12">
-              <Button variant="outlined" endIcon={<SearchIcon titleAccess="search this collection"/>}>
-                <a
-                  href={`/search/${urlSerializer({
-                    queryList: defaultPlatformQuery(collection.platform),
-                    anyAll: 'any',
-                    negatedQueryList: [],
-                    startDate: dayjs().subtract(35, 'day'),
-                    endDate: dayjs().subtract(5, 'day'),
-                    collections: [collection],
-                    sources: [],
-                    platform: defaultPlatformProvider(collection.platform),
-                    advanced: false,
-                  })}`}
-                  target="_blank"
-                  rel="noreferrer"
-                >
-                  Search Content
-=======
           {collection.name}
+          {!collection.public && <ShieldIcon fontSize="large" titleAccess="private" />}
         </h1>
       </Header>
       <ControlBar>
-        <Button variant="outlined">
+        <Button variant="outlined" endIcon={<SearchIcon titleAccess="search our directory" />}>
           <a
             href={`/search/${urlSerializer({
               queryList: defaultPlatformQuery(collection.platform),
@@ -97,13 +65,12 @@
             rel="noreferrer"
           >
             Search Content
->>>>>>> 3d1ba2b9
 
           </a>
         </Button>
         <DownloadSourcesCsv collectionId={collectionId} />
         <Permissioned role={ROLE_STAFF}>
-          <Button variant="outlined" endIcon={<LockOpenIcon />}>
+          <Button variant="outlined" endIcon={<LockOpenIcon titleAccess="admin edit collection" />}>
             <Link to={`${collectionId}/edit`}>Edit</Link>
           </Button>
         </Permissioned>
