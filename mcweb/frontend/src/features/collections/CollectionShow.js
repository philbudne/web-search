import * as React from 'react';
import { Button, Box } from '@mui/material';
import { Link, useParams } from 'react-router-dom';
import { useSelector, useDispatch } from 'react-redux';
import { useEffect } from 'react';
import { useState } from 'react';

import SourceItem from '../sources/SourceItem';

//rtk api operations
import {
  useGetCollectionAndAssociationsQuery,
} from '../../app/services/sourcesCollectionsApi';

//rtk actions to change state
import {
  setCollectionSourcesAssociations,
} from '../sources_collections/sourcesCollectionsSlice';
import { setCollection } from './collectionsSlice';
import { setSources } from '../sources/sourceSlice';



export default function CollectionShow() {
  const params = useParams()
  const collectionId = Number(params.collectionId);
  const [isShown, setIsShown] = useState(false)


  const {
    data,
    isLoading,
    isSuccess,
    isError,
    error,
  } = useGetCollectionAndAssociationsQuery(collectionId);

  const dispatch = useDispatch();

  useEffect(() => {
    if (data) {
      dispatch(setCollectionSourcesAssociations(data))
      dispatch(setSources(data))
      dispatch(setCollection(data))
    }
  }, [data]);

  const collection = useSelector(state => state.collections[collectionId]);

  const sources = useSelector(state => {
    return state.sourcesCollections.map(assoc => {
      return state.sources[assoc.source_id]
    })
  })

  if (!collection || sources[0] === sources[1]) {
    return (<></>)
  }
<<<<<<< HEAD
  else { return (
    <div className="collection-show-container">
      <div className="collection-header">
        <h2 className="title">{collection.name}</h2>
        <h3> Notes: {collection.notes}</h3>
        <Box sx={{ flexGrow: 1, display: { xs: 'none', md: 'flex', backgroundColor:'white' } }}>
          <Button
            style={{ backgroundColor: "white" }}
            variant='contained'
            sx={{ my: 2.25, color: 'black', display: 'block' }}
            component={Link}
            to="modify-collection"
          >
            Modify this Collection
          </Button>
        </Box>
      </div>
      <div className='content'>
        <div className='sources'>
          <h3>Sources</h3>
          <h6>This collection includes {Object.values(sources).length} media sources </h6>
          {/* <table>
            <tbody>
              <tr>
                <th>Media Source</th>
                <th>Stories Per Day</th>
                <th>First Story</th>
              </tr>
            </tbody>
          </table> */}
          <ul>
          { 
            Object.values(sources).map(source => {
              return  <SourceItem key={`source-item-${source.id}`} source={source} />
            })
          }
          </ul>
=======
  else {
    return (
      <div className="container">
        <div className="collection-header">
          <Box sx={{ flexGrow: 1, display: { xs: 'none', md: 'flex' } }}>
            <Button
              style={{ backgroundColor: "white" }}
              variant='contained'
              sx={{ my: 2.25, color: 'black', display: 'block' }}
              component={Link}
              to="modify-collection"
            >
              Modify this Collection
            </Button>

            <Button
              style={{ backgroundColor: "white" }}
              variant='contained'
              sx={{ my: 2.25, color: 'black', display: 'block' }}
              onClick={async () => {
                setIsShown(!isShown)
              }}
            >
              Sources
            </Button>
          </Box>

          <h2 className="title">{collection.name}</h2>
          <h3> Notes: {collection.notes}</h3>

        </div>
        
        {isShown && ( 
        <div className='content'>
          <div className='sources'>
            <h3>Sources</h3>
            <h6>This collection includes {Object.values(sources).length} media sources </h6>

            <ul>
              {
                Object.values(sources).map(source => {
                  return <SourceItem key={`source-item-${source.id}`} source={source} />
                })
              }
            </ul>
          </div>
>>>>>>> 7ce8da05
        </div>
        )}
      </div >
    )
  };
}<|MERGE_RESOLUTION|>--- conflicted
+++ resolved
@@ -56,45 +56,6 @@
   if (!collection || sources[0] === sources[1]) {
     return (<></>)
   }
-<<<<<<< HEAD
-  else { return (
-    <div className="collection-show-container">
-      <div className="collection-header">
-        <h2 className="title">{collection.name}</h2>
-        <h3> Notes: {collection.notes}</h3>
-        <Box sx={{ flexGrow: 1, display: { xs: 'none', md: 'flex', backgroundColor:'white' } }}>
-          <Button
-            style={{ backgroundColor: "white" }}
-            variant='contained'
-            sx={{ my: 2.25, color: 'black', display: 'block' }}
-            component={Link}
-            to="modify-collection"
-          >
-            Modify this Collection
-          </Button>
-        </Box>
-      </div>
-      <div className='content'>
-        <div className='sources'>
-          <h3>Sources</h3>
-          <h6>This collection includes {Object.values(sources).length} media sources </h6>
-          {/* <table>
-            <tbody>
-              <tr>
-                <th>Media Source</th>
-                <th>Stories Per Day</th>
-                <th>First Story</th>
-              </tr>
-            </tbody>
-          </table> */}
-          <ul>
-          { 
-            Object.values(sources).map(source => {
-              return  <SourceItem key={`source-item-${source.id}`} source={source} />
-            })
-          }
-          </ul>
-=======
   else {
     return (
       <div className="container">
@@ -141,7 +102,6 @@
               }
             </ul>
           </div>
->>>>>>> 7ce8da05
         </div>
         )}
       </div >
