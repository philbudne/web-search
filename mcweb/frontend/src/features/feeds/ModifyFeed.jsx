--- conflicted
+++ resolved
@@ -8,21 +8,17 @@
 import FormControl from '@mui/material/FormControl';
 import FormControlLabel from '@mui/material/FormControlLabel';
 import dayjs from 'dayjs';
-<<<<<<< HEAD
 import {
   useUpdateFeedMutation,
   useGetFeedQuery,
 } from '../../app/services/feedsApi';
-import { useLazyListSourcesQuery,useGetSourceQuery } from '../../app/services/sourceApi';
+import { useLazyListSourcesQuery, useGetSourceQuery } from '../../app/services/sourceApi';
 import { platformDisplayName, trimStringForDisplay } from '../ui/uiUtil';
 
 const MIN_QUERY_LEN = 1; // don't query for super short things
 const MAX_RESULTS = 10; // per endpoint
 // const MIN_POLL_MILLISECS = 500; // throttle requests
 const MAX_MATCH_DISPLAY_LEN = 50; // make sure labels are too long
-=======
-import { useUpdateFeedMutation, useGetFeedQuery } from '../../app/services/feedsApi';
->>>>>>> 4b4cf728
 
 function ModifyFeed() {
   const navigate = useNavigate();
@@ -31,10 +27,10 @@
   const feedId = Number(params.feedId); // get collection id from wildcard
 
   const { data, isLoading } = useGetFeedQuery(feedId);
-   const {
-        data: sourceData,
-        isLoading:isSourceLoading,
-   } = useGetSourceQuery(data.source);
+  const {
+    data: sourceData,
+    isLoading: isSourceLoading,
+  } = useGetSourceQuery(data.source);
   const [updateFeed] = useUpdateFeedMutation(feedId);
 
   // form state for text fields
@@ -44,8 +40,9 @@
     admin_rss_enabled: true,
   });
 
-<<<<<<< HEAD
-  const handleChange = ({ target: { name, value } }) => setFormState((prev) => ({ ...prev, [name]: value }));
+  const handleChange = ({ target: { name, value } }) => (
+    setFormState((prev) => ({ ...prev, [name]: value }))
+  );
 
   const handleClose = () => {
     setOpenDialog(false);
@@ -60,15 +57,10 @@
     ...prev,
     admin_rss_enabled: !prev.admin_rss_enabled,
   }));
-=======
-  const handleChange = ({ target: { name, value } }) => (
-    setFormState((prev) => ({ ...prev, [name]: value }))
-  );
->>>>>>> 4b4cf728
-
-  const handleCheck = () => (
-    setFormState((prev) => ({ ...prev, admin_rss_enabled: !prev.admin_rss_enabled }))
-  );
+
+  const handleOpenDialog = () => {
+    setOpenDialog(true);
+  };
 
   useEffect(() => {
     if (data) {
@@ -81,11 +73,10 @@
         created: dayjs(data.created_at).format(),
         modified: dayjs(data.modified_at).format(),
       };
-      setFormState(formData);   
+      setFormState(formData);
     }
   }, [data]);
 
-<<<<<<< HEAD
   // handle source search results
   useEffect(() => {
     if (sourceSearchResults) {
@@ -126,9 +117,6 @@
   };
 
   if (isLoading || isSourceLoading) {
-=======
-  if (isLoading) {
->>>>>>> 4b4cf728
     return <CircularProgress size="75px" />;
   }
 
@@ -163,11 +151,10 @@
           />
           <br />
           <br />
-<<<<<<< HEAD
           <Autocomplete
             id="quick-directory-search"
             open={open}
-            filterOptions={(x) => x} // let the server filter optons 
+            filterOptions={(x) => x} // let the server filter optons
             onOpen={() => {}}
             onClose={() => {
               setOpen(false);
@@ -178,7 +165,7 @@
             noOptionsText="No matches"
             groupBy={(option) => option?.displayGroup || ''}
             options={[...sourceOptions]}
-            defaultValue={sourceData|| null}
+            defaultValue={sourceData || null}
             loading={somethingIsFetching}
             onChange={defaultSelectionHandler}
             renderInput={(params) => (
@@ -213,8 +200,6 @@
               />
             )}
           />
-=======
->>>>>>> 4b4cf728
           <FormControl>
             <FormControlLabel
               control={<Checkbox onChange={handleCheck} checked={formState.admin_rss_enabled} />}
