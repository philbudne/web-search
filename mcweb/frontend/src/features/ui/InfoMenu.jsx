import React, { useState } from 'react';
import { NavLink } from 'react-router-dom';
import PropTypes from 'prop-types';
import Button from '@mui/material/Button';
import Menu from '@mui/material/Menu';
<<<<<<< HEAD
import {
  PROVIDER_NEWS_MEDIA_CLOUD,
  PROVIDER_NEWS_WAYBACK_MACHINE,
} from '../search/util/platforms';
=======
import { PROVIDER_NEWS_WAYBACK_MACHINE } from '../search/util/platforms';
>>>>>>> 5db44fa0

export default function InfoMenu({ platform, sampleStory }) {
  const getStoryId = (url) => {
    if (!url) return null;
    const parts = url.split('/');
    return parts[(parts.length - 1)];
  };

  const [anchorEl, setAnchorEl] = useState(null);
  const open = Boolean(anchorEl);

  const handleClick = (event) => {
    setAnchorEl(event.currentTarget);
  };

  const handleClose = () => {
    setAnchorEl(null);
  };

  return (
    <td>
      <div>
        <Button
          id="positioned-button"
          aria-controls={open ? 'positioned-menu' : undefined}
          aria-haspopup="true"
          aria-expanded={open ? 'true' : undefined}
          onClick={handleClick}
        >
          Info
        </Button>

        <Menu
          id="positioned-button"
          aria-labelledby="positioned-button"
          anchorEl={anchorEl}
          open={open}
          onClose={handleClose}
          anchorOrigin={{
            vertical: 'top',
            horizontal: 'left',
          }}
          transformOrigin={{
            vertical: 'top',
            horizontal: 'left',
          }}
        >
          <div className="menu">
            {/* Original URL is the same for both media-cloud and wayback-machine */}
            <a
              href={sampleStory.url}
              target="_blank"
              rel="noreferrer"
              onClick={handleClose}
              className="menu-item"
            >
              Visit original URL
            </a>

            {/* wayback-machine only has an archived url */}
            {(platform === PROVIDER_NEWS_WAYBACK_MACHINE) && (
              <a
                href={sampleStory.archived_url}
                target="_blank"
                rel="noreferrer"
                onClick={handleClose}
                className="menu-item"
              >
                Visit archived content (on Wayback Machine)
              </a>
            )}

            {/* {(platform === PROVIDER_NEWS_MEDIA_CLOUD) && (
            <a
              href={sampleStory.url}
              target="_blank"
              rel="noreferrer"
              onClick={handleClose}
              className="menu-item"
            >
              Visit archived content (on Wayback Machine)
            </a>
            )} */}

            {/* media-cloud story is a bit different, taken out of id */}
<<<<<<< HEAD
            {(platform === PROVIDER_NEWS_MEDIA_CLOUD) && (
=======
            {/* {(platform === PROVIDER_NEWS_MEDIA_CLOUD_LEGACY) && (
>>>>>>> 5db44fa0
              <NavLink
                to={`/story/${platform}/${encodeURIComponent(sampleStory.url)}`}
                target="_blank"
                rel="noreferrer"
                onClick={handleClose}
                className="menu-item"
              >
                View extracted content (from Media Cloud)
              </NavLink>
            )} */}

            {/* wayback-machine story id is taken out of getStoryId function  */}
            {(platform === PROVIDER_NEWS_WAYBACK_MACHINE) && (
              <NavLink
                to={`/story/${platform}/${getStoryId(sampleStory.article_url)}`}
                target="_blank"
                rel="noreferrer"
                onClick={handleClose}
                className="menu-item"
              >
                View extracted content (from Wayback Machine)
              </NavLink>
            )}
          </div>
        </Menu>
      </div>
    </td>
  );
}

InfoMenu.propTypes = {
  sampleStory: PropTypes.shape({
    archived_url: PropTypes.string,
    article_url: PropTypes.string,
    id: PropTypes.string,
    language: PropTypes.string,
    media_name: PropTypes.string,
    media_url: PropTypes.string,
    publish_date: PropTypes.string,
    title: PropTypes.string,
    url: PropTypes.string,
  }).isRequired,
  platform: PropTypes.string.isRequired,
};<|MERGE_RESOLUTION|>--- conflicted
+++ resolved
@@ -3,14 +3,10 @@
 import PropTypes from 'prop-types';
 import Button from '@mui/material/Button';
 import Menu from '@mui/material/Menu';
-<<<<<<< HEAD
 import {
-  PROVIDER_NEWS_MEDIA_CLOUD,
+  PROVIDER_NEWS_MEDIA_CLOUD_LEGACY,
   PROVIDER_NEWS_WAYBACK_MACHINE,
 } from '../search/util/platforms';
-=======
-import { PROVIDER_NEWS_WAYBACK_MACHINE } from '../search/util/platforms';
->>>>>>> 5db44fa0
 
 export default function InfoMenu({ platform, sampleStory }) {
   const getStoryId = (url) => {
@@ -96,11 +92,7 @@
             )} */}
 
             {/* media-cloud story is a bit different, taken out of id */}
-<<<<<<< HEAD
-            {(platform === PROVIDER_NEWS_MEDIA_CLOUD) && (
-=======
             {/* {(platform === PROVIDER_NEWS_MEDIA_CLOUD_LEGACY) && (
->>>>>>> 5db44fa0
               <NavLink
                 to={`/story/${platform}/${encodeURIComponent(sampleStory.url)}`}
                 target="_blank"
@@ -110,7 +102,7 @@
               >
                 View extracted content (from Media Cloud)
               </NavLink>
-            )} */}
+            )} 
 
             {/* wayback-machine story id is taken out of getStoryId function  */}
             {(platform === PROVIDER_NEWS_WAYBACK_MACHINE) && (
