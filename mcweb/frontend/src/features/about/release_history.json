<<<<<<< HEAD
[{"version": "v2.2.5",
"date": "2025-04-02",
"notes": ["update reset password process",
"add api access role and grant to all users",
"update how to get api access",
"update featured collections",
"update source page"
]},{"version": "v2.2.4",
=======
[{"version": "v2.2.4",
>>>>>>> 92c5e127
"date": "2025-03-17",
"notes": ["bug fix in search occasionally crashing app",
"updates to csv streaming"
]},{"version": "v2.2.3",
"date": "2025-03-06",
"notes": ["add quota to profile page",
"update version of mc providers",
"change name of top words columns",
"remove top words from internet archive platform",
"can now search for source or collection names in any order"
]},{"version": "v2.2.2",
"date": "2025-02-24",
"notes": ["add list of child sources to parent source",
"add catch page for not found sources or collections",
"update geographic collections"
]},{"version": "v2.2.1",
"date": "2025-02-14",
"notes": ["add provider api endpoint",
"update profile endpoint to return more information from api",
"copy collection feature",
"fix top words ratio",
"fix csv download email",
"fix for unscrollable results tabs"
]},{"version": "v2.2.0",
"date": "2025-02-04",
"notes": ["add new provider for mediacloud, now default provider",
"updates to cacheing, logging and metrics",
"update pycountry library",
"add poweruser group"
]},{"version": "v2.1.7",
"date": "2024-01-15",
"notes": ["fix bug with csv upload",
"update middleware for collection creation bug"
]},{"version": "v2.1.6",
"date": "2024-01-14",
"notes": ["fix bug with csv upload"
]},{"version": "v2.1.5",
"date": "2024-01-13",
"notes": ["fix error message in source creation and editing",
"improve upload source csv method",
"add stronger validation in source creation"
]},{"version": "v2.1.4",
"date": "2024-12-23",
"notes": ["shorter search error messages for timeouts",
"change format of notes for featured collections",
"most recent end date changed to yesterday for MC",
"further improvement to url search string source creation editing",
"imporve source list on collection page"
]},{"version": "v2.1.3",
"date": "2024-12-11",
"notes": ["update system logging",
"add source feature last rescraped",
"add more features for url search string sources in directory"
]},{"version": "v2.1.2",
"date": "2024-12-02",
"notes": ["update system logging",
"add rate limiting for certain api calls"
]},{"version": "v2.1.1",
"date": "2024-11-21",
"notes": ["update system logging",
"fix story show page",
"update compare across the globe countries",
"improve notes display for collections and sources",
"update weekly search quota to 4k",
"update quota checks"
]},{"version": "v2.1.0",
"date": "2024-10-25",
"notes": ["fix bug where bar chart doesn't show for one result",
"fix bug with contributor permissions",
"update colleges in footer",
"update date handling in search"
]},{"version": "v2.0.9",
"date": "2024-10-18",
"notes": ["add multiple task queues",
"update scraping collections",
"add managed attribute for collections",
"add longer timeout to search requests",
"add contributor user role",
"update url_search_string wildcarding"
]},{"version": "v2.0.8",
"date": "2024-09-30",
"notes": ["fix for multi-query crashing bug",
"add nsf grant to footer"
]},{"version": "v2.0.7",
"date": "2024-09-16",
"notes": ["bug fix for csv downloads",
"further updates to deployment infrastructure"
]},{"version": "v2.0.6",
"date": "2024-09-09",
"notes": ["update deployment infrastructure",
"update csv download menu to allow downloading of single query",
"bug fixes",
"add banner to alert about earliest search date",
"update collection scraping"
]},{"version": "v2.0.5",
"date": "2024-06-27",
"notes": ["Add tab titles to most pages",
"Add favicon",
"allow admins to delete url search strings",
"formatting changes on source show page",
"show label for sources in selected media",
"fix negated queries for MC",
"show all metadata for sources",
"allow searches into 2022"
]},
{"version": "v2.0.4",
"date": "2024-05-14",
"notes": ["update cacheing",
"now search attention over time first, followed by other results components",
"decrease earliest searchable start date to 01/01/2022"
]},
{"version": "v2.0.3",
"date": "2024-03-19",
"notes": ["update low-level internal libraries",
"fixes on story API call"
]
},{"version": "v2.0.2",
"date": "2024-02-28",
"notes": ["add feature copy to all queries",
"allow all of 2023 to be queried against",
"add feature compare across the globe",
"bug fixes for feeds",
"fix story list paging"
]
},{"version": "v2.0.1",
"date": "2024-01-22",
"notes": ["add day, week, month views to attention over time",
"fix email bug",
"fix large downloads",
"stability fixes for new index",
"fix typos in results components"
]
},{"version": "v2.0.0",
"date": "2023-12-21",
"notes": ["primary provider to search against is now the new media cloud online news archive",
"new feature top sources",
"remove redundant .csv on small all url downloads",
"bug fix for source creation",
"add token access for get requests to search",
"fix for source url serialization in search",
"add workers to assist search speed and responsiveness",
"minor styling changes",
"fix search now from source page",
"fix for top words for new media cloud provider"
]
},
{"version": "v1.4.7",
"date": "2023-11-01",
"notes": ["change download all content to download all urls",
"add query guide link to advanced search",
"remove redundant .csv on small all url downloads",
"fix larger all url downloads",
"Add source and collection stories over time to source and collection pages",
"fix for added whitespace in simple search",
"add fix for collection serialization in advanced search",
"fix to remove user added quotes in simple search"
]
},
{"version": "v1.4.6",
"date": "2023-10-12",
"notes": ["add support for larger number of queries",
"add feature compare across partisanship",
"fix bug for app crash when returning 0 results successfully",
"fix large indentation in search"
]
},
{"version": "v1.4.5",
"date": "2023-09-21",
"notes": ["refactor search frontend architecture",
"allow admins to edit source meta data",
"don't show source metadata we do not have",
"fix for downloading all content",
"adjustments to source alert system"
]
},
{"version": "v1.4.4",
"date": "2023-07-27",
"notes": ["Add new tab naming conventions in search",
"send email when finding new feed",
"fix buttons that didn't conform with button conventions",
"fix bugs with date not accurately adjusting between platforms",
"fix app crashing bug when switching between platforms",
"adjustments to the source alert system",
"remove reddit and twitter as platforms in search"
]
},
{"version": "v1.4.3",
"date": "2023-07-12",
"notes": ["Add updated about search page",
"fix bug showing hidden collections",
"fix bug with download all content modal",
"update several buttons and ui features to adopt new conventions",
"fix bug for negated query dissapearing on refresh",
"fix for label overlap when editing a source",
"fix double naming of downloaded csv files",
"minor bug fix for Wayback Machine Searches with url search strings",
"add sending email when a new feed is found"
]
},
{"version": "v1.4.2",
"date": "2023-06-07",
"notes": ["Add notes about collection to collections page",
"fix broken tabs in media picker",
"add documentation for system commands",
"further updates to date selection in search",
"change search url serialization for collections and sources",
"add legends to total attention and attention over time charts",
"update search in directory home to return more results",
"adjust total attention bar chart perspective",
"update password validation",
"add Apache 2.0 license",
"allow enter key to send search in media picker source and collection search"
]
},
  {"version": "v1.4.1",
  "date": "2023-05-05",
  "notes": ["return advanced search",
  "support for typing dates manually",
  "fix for app crashing when removing a query after searching",
  "add geographic collections tab in media picker for online news",
  "update story per week numbers",
  "add zoom for count over time charts",
  "add responsive tab titles in comparative search",
  "add admin ability to rescrape collections",
  "add updated links to privacy policy and terms of service"
]
},
  {"version": "v1.4.0",
  "date": "2023-04-19",
  "notes": ["add feature comparative search v1, replacing original search",
    "add about search page, can be found under about tab",
    "add ability to edit parent source of a feed"
]
},
  {"version": "v1.3.4",
  "date": "2023-04-07",
  "notes": ["add email alerts for sources",
      "add support for sources with url search strings in search for WM",
      "bug fix for search occasionally crashing app",
      "add option to rescrape for source for feeds when uploading via csv"
  ]
  },
  {"version": "v1.3.3",
    "date": "2023-03-13",
    "notes": ["message added when total attention is 100% or 0%",
        "add rescrape for feeds on sources (admin only)",
        "new source search bar in collection edit page, to add source to collection",
        "add task list to staff profile"
    ]
  },
  {"version": "v1.3.2",
    "date": "2023-03-01",
    "notes": ["improvements to source creation and editing",
        "minor bug fixes, architecture and style improvements",
        "addition of collections to geographic collections"
    ]
  },
  {"version": "v1.3.1",
    "date": "2023-02-08",
    "notes": ["Update stories per week number for sources",
        "minor bug fixes, architecture and style improvements"
    ]
  },
  {"version": "v1.3.0", "date": "2023-01-25", 
    "notes": ["add information page for online news sample stories",
        "remove media cloud legacy integration",
        "add top language experimental feature",
        "search bug fixes related to default dates and social media search crashing",
        "add support for downloading youtube samples",
        "add release notes"] 
  },
  {"version": "v1.2.9", "date": "2023-01-17", 
    "notes": ["top words experimental features",
        "fixes to uploading sources",
        "fixes to multi-platform search",
        "limit searchable dates for WB online news"] 
  },
  {"version": "v1.2.8", "date": "2023-01-05", 
    "notes": ["add catch page for bad urls",
        "add capabilites to fetch stories from rss feed or source",
        "minor ui and ux updates",
        "add default dates to search date picker",
        "search bug fixes",
        "fix for support of downloading larger samples from twitter",
        "add multi-platform collections",
        "add source search to media picker"] 
  },
  {"version": "v1.2.7", "date": "2023-01-04", 
    "notes": ["add type to featured collections",
        "add rss syncing capabilities",
        "remove media cloud provider"] 
  },
  {"version": "v1.2.6", "date": "2022-12-23", 
    "notes": ["add feed detail page",
        "search bug fixes",
        "ui improvements",
        "rss api improvements",
        "add delete for sources and collections"] 
  },
  {"version": "v1.2.5", "date": "2022-12-19", 
    "notes": ["search bug fixes",
        "add support for public collections",
        "add share search button"] 
  },
  {"version": "v1.2.2 - v1.2.4", "date": "2022-12-12", 
    "notes": ["add multi-platform search functionality",
        "add rss feed management",
        "add system warning"] 
  },
  {"version": "v1.2.1", "date": "2022-12-09", 
    "notes": ["fix collection and source editing"] 
  },
  {"version": "v1.2.0", "date": "2022-12-08", 
    "notes": ["add pagination to list of sources",
        "add media weekly story counts"] 
  },
  {"version": "v1.1.0", "date": "2022-12-07", 
    "notes": ["major improvements to media picker", 
        "search date fix",
        "language detection added",
        "add geographic collections",
        "major rss feed integration updates",
        "email cleanup"] 
  },
  {"version": "v1.0.0", "date": "2022-12-01", 
    "notes": ["add advanced search", 
        "search bug fixes", 
        "allow streaming download of sources",
        "add user quotas",
        "add email support",
        "allow downloading of search result charts",
        "add further user profile support",
        "add initial support of rss feeds for directory"] 
  },
  {"version": "v0.1.4", "date": "2022-11-10", 
    "notes": ["directory styling changes", 
        "bug fixes in search results and downloading csvs"] 
  },
  {"version": "v0.1.3", "date": "2022-11-08", 
    "notes": ["add normalized url after searching", "search bug fixes"] 
  },
  {"version": "v0.1.2", "date": "2022-11-03", 
    "notes": ["add directory feature", 
        "add initial stying",
        "add featured online news collections",
        "add sources and collections",
        "add download sources csv",
        "add search capabilities",
        "major styling changes",
        "fixes to user auth"] 
  },
  {"version": "v0.1.1", "date": "2022-08-22", 
    "notes": ["add search api support", "add docs and setup instructions"] 
  },
  {"version": "v0.1.0", "date": "2022-08-17", 
    "notes": ["app creation"] 
  }
]<|MERGE_RESOLUTION|>--- conflicted
+++ resolved
@@ -1,15 +1,11 @@
-<<<<<<< HEAD
 [{"version": "v2.2.5",
 "date": "2025-04-02",
 "notes": ["update reset password process",
 "add api access role and grant to all users",
 "update how to get api access",
 "update featured collections",
-"update source page"
+"update source page",
 ]},{"version": "v2.2.4",
-=======
-[{"version": "v2.2.4",
->>>>>>> 92c5e127
 "date": "2025-03-17",
 "notes": ["bug fix in search occasionally crashing app",
 "updates to csv streaming"
