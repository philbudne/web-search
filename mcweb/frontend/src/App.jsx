--- conflicted
+++ resolved
@@ -31,12 +31,8 @@
 import FeedShow from './features/feeds/FeedShow';
 import SourceHeader from './features/sources/SourceHeader';
 import ReleaseNotes from './features/about/ReleaseNotes';
-<<<<<<< HEAD
 import AboutSearch from './features/about/AboutSearch';
-=======
 import TabbedSearch from './features/search/TabbedSearch';
->>>>>>> 8a1feeb4
-
 import StoryShow from './features/stories/StoryShow';
 import ModifyCollection from './features/collections/ModifyCollection';
 import ModifySource from './features/sources/ModifySource';
@@ -81,15 +77,16 @@
           />
 
           <Route
-<<<<<<< HEAD
             path="about-search"
             element={(
               <AboutSearch />
-=======
+            )}
+          />
+
+          <Route
             path="search"
             element={(
               <TabbedSearch />
->>>>>>> 8a1feeb4
             )}
           />
 
