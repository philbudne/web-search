--- conflicted
+++ resolved
@@ -45,11 +45,8 @@
       authApi.middleware,
       searchApi.middleware,
       managerApi.middleware,
-<<<<<<< HEAD
+      feedsApi.middleware,
       rtkQueryErrorLogger,
-=======
-      feedsApi.middleware,
->>>>>>> 4adc6c57
     ),
 
   });
