import { createApi, fetchBaseQuery } from "@reduxjs/toolkit/query/react";

// const initialState = { isLoggedIn: false };

export const api = createApi({
  baseQuery: fetchBaseQuery({
    baseUrl: "/api/auth/",
    prepareHeaders: (headers) => {
      // Django requires this for security (cross-site forgery protection) once logged in
      headers.set("X-Csrftoken", window.CSRF_TOKEN);
      return headers;
    },
  }),

  endpoints: (builder) => ({
    profile: builder.query({
      query: () => "profile",
    }),
    logout: builder.mutation({
      query: () => ({
        url: "logout",
        method: "POST",
      }),
    }),
    login: builder.mutation({
      query: (credentials) => ({
        url: "login",
        method: "POST",
        body: { ...credentials },
      }),
    }),
    register: builder.mutation({
      query: (credentials) => ({
        url: "register",
        method: "POST",
        body: { ...credentials },
      }),
    }),
    resetPasswordSendEmail: builder.query({
      query: (email) => ({
        url: `send-email?email=${email}`,
        method: "GET",
      }),
    }),
    emailExists: builder.query({
      query: (email) => ({
        url: `email-exists?email=${email}`,
        method: "GET",
      }),
    }),
    resetPassword: builder.mutation({
      query: (credentials) => ({
        url: "reset-password",
        method: "POST",
        body: { ...credentials },
      }),
    }),
    deleteUser: builder.mutation({
      query: () => ({
        url: "delete-user",
        method: "DELETE",
      }),
    }),
    passwordStrength: builder.mutation({
      query: (credentials) => ({
        url: "password-strength",
        method: "POST",
        body: { ...credentials },
      }),
    }),
<<<<<<< HEAD
    resetToken: builder.mutation({
      query: () => ({
        url: 'reset-token',
        method: 'POST',
      }),
    }),

=======
    getUserSecrets: builder.mutation({
      query: (payload) => ({
        url: "user-secrets",
        method: "GET",
        body: { ...payload },
      }),
    }),
    createUserSecret: builder.mutation({
      query: (payload) => ({
        url: "user-secrets",
        method: "POST",
        body: { ...payload },
      }),
    }),
    updateUserSecret: builder.mutation({
      query: (payload) => ({
        url: `user-secrets/${payload.id}/`,
        method: "PATCH",
        body: { ...payload },
      }),
    }),
    deleteUserSecret: builder.mutation({
      query: (id) => ({
        url: `user-secrets/${id}/`,
        method: "DELETE",
      }),
    }),
>>>>>>> d09974f4
  }),
});

export const {
  useProfileQuery,
  useLogoutMutation,
  useLoginMutation,
  useRegisterMutation,
  useResetPasswordSendEmailQuery,
  useEmailExistsQuery,
  useResetPasswordMutation,
  useDeleteUserMutation,
  usePasswordStrengthMutation,
<<<<<<< HEAD
  useResetTokenMutation,
=======
  useGetUserSecretsMutation,
  useCreateUserSecretMutation,
  useUpdateUserSecretMutation,
  useDeleteUserSecretMutation,
>>>>>>> d09974f4
} = api;<|MERGE_RESOLUTION|>--- conflicted
+++ resolved
@@ -1,110 +1,106 @@
-import { createApi, fetchBaseQuery } from "@reduxjs/toolkit/query/react";
+import { createApi, fetchBaseQuery } from '@reduxjs/toolkit/query/react';
 
 // const initialState = { isLoggedIn: false };
 
 export const api = createApi({
   baseQuery: fetchBaseQuery({
-    baseUrl: "/api/auth/",
+    baseUrl: '/api/auth/',
     prepareHeaders: (headers) => {
       // Django requires this for security (cross-site forgery protection) once logged in
-      headers.set("X-Csrftoken", window.CSRF_TOKEN);
+      headers.set('X-Csrftoken', window.CSRF_TOKEN);
       return headers;
     },
   }),
 
   endpoints: (builder) => ({
     profile: builder.query({
-      query: () => "profile",
+      query: () => 'profile',
     }),
     logout: builder.mutation({
       query: () => ({
-        url: "logout",
-        method: "POST",
+        url: 'logout',
+        method: 'POST',
       }),
     }),
     login: builder.mutation({
       query: (credentials) => ({
-        url: "login",
-        method: "POST",
+        url: 'login',
+        method: 'POST',
         body: { ...credentials },
       }),
     }),
     register: builder.mutation({
       query: (credentials) => ({
-        url: "register",
-        method: "POST",
+        url: 'register',
+        method: 'POST',
         body: { ...credentials },
       }),
     }),
     resetPasswordSendEmail: builder.query({
       query: (email) => ({
         url: `send-email?email=${email}`,
-        method: "GET",
+        method: 'GET',
       }),
     }),
     emailExists: builder.query({
       query: (email) => ({
         url: `email-exists?email=${email}`,
-        method: "GET",
+        method: 'GET',
       }),
     }),
     resetPassword: builder.mutation({
       query: (credentials) => ({
-        url: "reset-password",
-        method: "POST",
+        url: 'reset-password',
+        method: 'POST',
         body: { ...credentials },
       }),
     }),
     deleteUser: builder.mutation({
       query: () => ({
-        url: "delete-user",
-        method: "DELETE",
+        url: 'delete-user',
+        method: 'DELETE',
       }),
     }),
     passwordStrength: builder.mutation({
       query: (credentials) => ({
-        url: "password-strength",
-        method: "POST",
+        url: 'password-strength',
+        method: 'POST',
         body: { ...credentials },
       }),
     }),
-<<<<<<< HEAD
     resetToken: builder.mutation({
       query: () => ({
         url: 'reset-token',
         method: 'POST',
       }),
     }),
-
-=======
     getUserSecrets: builder.mutation({
       query: (payload) => ({
-        url: "user-secrets",
-        method: "GET",
+        url: 'user-secrets',
+        method: 'GET',
         body: { ...payload },
       }),
     }),
     createUserSecret: builder.mutation({
       query: (payload) => ({
-        url: "user-secrets",
-        method: "POST",
+        url: 'user-secrets',
+        method: 'POST',
         body: { ...payload },
       }),
     }),
     updateUserSecret: builder.mutation({
       query: (payload) => ({
         url: `user-secrets/${payload.id}/`,
-        method: "PATCH",
+        method: 'PATCH',
         body: { ...payload },
       }),
     }),
     deleteUserSecret: builder.mutation({
       query: (id) => ({
         url: `user-secrets/${id}/`,
-        method: "DELETE",
+        method: 'DELETE',
       }),
     }),
->>>>>>> d09974f4
   }),
 });
 
@@ -118,12 +114,9 @@
   useResetPasswordMutation,
   useDeleteUserMutation,
   usePasswordStrengthMutation,
-<<<<<<< HEAD
   useResetTokenMutation,
-=======
   useGetUserSecretsMutation,
   useCreateUserSecretMutation,
   useUpdateUserSecretMutation,
   useDeleteUserSecretMutation,
->>>>>>> d09974f4
 } = api;