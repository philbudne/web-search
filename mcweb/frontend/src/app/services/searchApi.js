--- conflicted
+++ resolved
@@ -25,16 +25,6 @@
         method: 'GET',
       }),
     }),
-<<<<<<< HEAD
-=======
-    makeQuery: builder.mutation({
-      query: (queryObject) => ({
-        url: 'query',
-        method: 'POST',
-        body: { queryObject },
-      }),
-    }),
->>>>>>> c6ab1731
     getTotalCount: builder.mutation({
       query: (queryObject) => ({
         url: 'total-count',
@@ -90,10 +80,6 @@
   }),
 });
 
-<<<<<<< HEAD
-
-=======
->>>>>>> c6ab1731
 // search/attentionOverTime
 // search
 // action: get back Json. Save it to searchResults
@@ -104,5 +90,5 @@
   useGetCountOverTimeMutation,
   useGetSampleStoriesMutation,
   useDownloadCountsOverTimeCSVMutation,
-  useDownloadSampleStoriesCSVMutation,
+  useDownloadSampleStoriesCSVMutation
 } = searchApi;