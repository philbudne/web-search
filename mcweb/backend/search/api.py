from rest_framework import viewsets, permissions 
from ..sources.models import Collection
from ..sources.serializer import CollectionListSerializer
from rest_framework.response import Response

<<<<<<< HEAD

=======
>>>>>>> f0b6721d
class SearchViewSet(viewsets.ModelViewSet):
    queryset = Collection.objects.all()
    permission_classes = [
        permissions.AllowAny
    ]
    serializer_class = CollectionListSerializer

    def list(self, request):
        query = request.query_params["query"]
        collections = Collection.objects.filter(name__icontains=query)
        serializer = CollectionListSerializer({'collections':collections})
        return Response(serializer.data)<|MERGE_RESOLUTION|>--- conflicted
+++ resolved
@@ -3,10 +3,6 @@
 from ..sources.serializer import CollectionListSerializer
 from rest_framework.response import Response
 
-<<<<<<< HEAD
-
-=======
->>>>>>> f0b6721d
 class SearchViewSet(viewsets.ModelViewSet):
     queryset = Collection.objects.all()
     permission_classes = [
