--- conflicted
+++ resolved
@@ -15,13 +15,7 @@
     path('download-counts-over-time-csv', views.download_counts_over_time_csv),
     path('download-all-content-csv', views.download_all_content_csv),
     path('story', views.story_detail),
-    path('languages', views.languages),
+    path('languages', views.languages),    
     path('download-top-languages-csv', views.download_languages_csv),
-<<<<<<< HEAD
-] 
-
-urlpatterns += router.urls
-=======
     path('send-email-large-download-csv', views.send_email_large_download_csv)
-]
->>>>>>> aaa39b19
+]