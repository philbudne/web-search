--- conflicted
+++ resolved
@@ -2,7 +2,6 @@
 import json
 from typing import List, Dict
 from django.apps import apps
-from settings import MC_API_KEY, YOUTUBE_API_KEY
 from mc_providers import provider_name, PLATFORM_TWITTER, PLATFORM_SOURCE_TWITTER, PLATFORM_YOUTUBE,\
     PLATFORM_SOURCE_YOUTUBE, PLATFORM_REDDIT, PLATFORM_SOURCE_PUSHSHIFT, PLATFORM_SOURCE_MEDIA_CLOUD,\
     PLATFORM_SOURCE_WAYBACK_MACHINE, PLATFORM_ONLINE_NEWS, PLATFORM_SOURCE_MEDIA_CLOUD_LEGACY
@@ -34,7 +33,6 @@
     if http_method == 'POST':
         payload = json.loads(request.body).get("queryObject") 
     # payload = request
-<<<<<<< HEAD
     if http_method == 'POST':
         provider_name = payload["platform"]
         query_str = payload["query"]
@@ -49,26 +47,15 @@
         provider_name = request.GET.get("p", 'onlinenews-mediacloud')
         query_str = request.GET.get("q", "*")
         collections = request.GET.get("cs")
+        collections = collections.split(",") if collections is not None else []
         sources = request.GET.get("ss")
+        sources = sources.split(",") if sources is not None else []
         provider_props = search_props_for_provider(provider_name, collections, sources)
         start_date = request.GET.get("start")
-        start_date = dt.datetime.strptime(start_date, '%m-%d-%Y')
+        start_date = dt.datetime.strptime(start_date, '%Y-%m-%d')
         end_date = request.GET.get("end")
-        end_date = dt.datetime.strptime(end_date, '%m-%d-%Y')
+        end_date = dt.datetime.strptime(end_date, '%Y-%m-%d')
     return start_date, end_date, query_str, provider_props, provider_name
-=======
-    provider_name = payload["platform"]
-    query_str = payload["query"]
-    collections = payload["collections"]
-    sources = payload["sources"]
-    provider_props = search_props_for_provider(provider_name, collections, sources)
-    start_date = payload["startDate"]
-    start_date = dt.datetime.strptime(start_date, '%m/%d/%Y')
-    end_date = payload["endDate"]
-    end_date = dt.datetime.strptime(end_date, '%m/%d/%Y')
-    api_key=api_key = _get_api_key(provider_name)
-    return start_date, end_date, query_str, provider_props, provider_name, api_key
->>>>>>> 2e4b6f2d
 
 def parse_query_array(queryObject) -> tuple:
     # payload = json.loads(request.body).get("queryObject") if http_method == 'POST' else json.loads(request.GET.get("queryObject"))
