--- conflicted
+++ resolved
@@ -76,11 +76,7 @@
     if provider == provider_name(PLATFORM_ONLINE_NEWS, PLATFORM_SOURCE_WAYBACK_MACHINE):
         return _for_wayback_machine(collections, sources)
     if provider == provider_name(PLATFORM_ONLINE_NEWS, PLATFORM_SOURCE_MEDIA_CLOUD):
-<<<<<<< HEAD
-        return _for_wayback_machine(collections, sources)
-=======
         return _for_media_cloud(collections, sources)
->>>>>>> 0796565b
     if provider == provider_name(PLATFORM_ONLINE_NEWS, PLATFORM_SOURCE_MEDIA_CLOUD_LEGACY):
         return _for_media_cloud_legacy(collections, sources)
     return {}
