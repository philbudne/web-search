--- conflicted
+++ resolved
@@ -37,7 +37,6 @@
     collections = payload["collections"]
     sources = payload["sources"]
     provider_props = search_props_for_provider(provider_name, collections, sources)
-    print("PROVIDER PROPS", provider_props)
     start_date = payload["startDate"]
     start_date = dt.datetime.strptime(start_date, '%m/%d/%Y')
     end_date = payload["endDate"]
@@ -64,16 +63,9 @@
 def _get_api_key(provider): 
     if provider == provider_name(PLATFORM_YOUTUBE, PLATFORM_SOURCE_YOUTUBE):
         return YOUTUBE_API_KEY
-<<<<<<< HEAD
     if provider == provider_name(PLATFORM_ONLINE_NEWS, PLATFORM_SOURCE_MEDIA_CLOUD_LEGACY):
         return MC_LEGACY_API_KEY
     return None
-=======
-    if provider == provider_name(PLATFORM_ONLINE_NEWS, PLATFORM_SOURCE_MEDIA_CLOUD):
-        return MC_API_KEY
-    return None
-
->>>>>>> 444abc50
 
 def search_props_for_provider(provider, collections: List, sources: List) -> Dict:
     if provider == provider_name(PLATFORM_TWITTER, PLATFORM_SOURCE_TWITTER):
