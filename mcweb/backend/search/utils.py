--- conflicted
+++ resolved
@@ -61,26 +61,8 @@
     take parsed query, return mc_providers ContentProvider.
     """
     name = platform or pq.provider_name
-<<<<<<< HEAD
-
     return get_provider(name, api_key=pq.api_key, base_url=pq.base_url, 
                         caching=pq.caching, session_id=pq.session_id)
-=======
-    # BEGIN TEMPORARY CROCKERY!
-    extras = {}
-    if name == 'onlinenews-mediacloud':
-        # if mediacloud, and emergency ripcord pulled, revert to (new) NSA-based provider
-        if constance.config.OLD_MC_PROVIDER:
-            name = 'onlinenews-mediacloud-old'
-        elif constance.config.ES_PARTIAL_RESULTS:
-            # new provider: return results even if some shards failed
-            # with circuit breaker tripping:
-            extras["partial_responses"] = True
-    logger.debug("pq_provider %s %r", name, extras)
-    # END TEMPORARY CROCKERY
-    return provider_by_name(name, api_key=pq.api_key, base_url=pq.base_url, caching=pq.caching,
-                            software_id="web-search", session_id=pq.session_id, **extras)
->>>>>>> 71ead7e4
 
 def parse_date_str(date_str: str) -> dt.datetime:
     """
