import fasttext
from typing import List
import os
import logging

logger = logging.getLogger(__name__)

# this install.sh script will have downloaded and moved this to the proper place
MODEL_NAME = 'lid.176.bin'

this_dir = os.path.dirname(os.path.realpath(__file__))

<<<<<<< HEAD
# manage this like a lazy-loaded singleton so it is fast after the first time
_stopwords_by_language = {}


try:
    model = fasttext.load_model(os.path.join(this_dir, MODEL_NAME))
except ValueError:
    raise ValueError("Couldn't load fasttext lang detection model - make sure install.sh ran and saved to {}".format(
        os.path.join(this_dir, MODEL_NAME)))
=======
fasttext_model = None


def _get_model():
    try:
        global fasttext_model
        if fasttext_model is None:
            fasttext_model = fasttext.load_model(os.path.join(this_dir, MODEL_NAME))
        return fasttext_model
    except ValueError:
        raise ValueError("Couldn't load fasttext lang detection model - make sure install.sh ran and saved to {}".format(
            os.path.join(this_dir, MODEL_NAME)))
>>>>>>> 996dd48b


def detect(text: str) -> List:
    cleaned_text = text.replace('\n', '')
    return _get_model().predict([cleaned_text])  # [['__label__en']], [array([0.9331119], dtype=float32)]


def top_detected(text: str) -> str:
    guesses = detect(text)
    return guesses[0][0][0].replace('__label__', '')


def _stopwords_for_language(lang_code: str) -> List:
    # manage the _stopwords_by_language dict, from alpha2 to list
    if len(lang_code) != 2:
        raise RuntimeError('Invalid language "{}" - use 2 letter alpha code'.format(lang_code))
    if lang_code not in _stopwords_by_language:
        file_path = os.path.join(this_dir, '{}_stop_words.txt'.format(lang_code))
        if not os.path.exists(file_path):
            logger.warning('Language "{}" has no stopwords list, accepting all terms'.format(lang_code))
            return []
        with open(file_path) as f:
            lines = f.read().splitlines()
            _stopwords_by_language[lang_code] = [line.strip() for line in lines
                                                 if not line.startswith('#') and len(line) > 0]
    return _stopwords_by_language[lang_code]


def terms_without_stopwords(lang_code: str, text: str) -> List[str]:
    lang_stopwords = _stopwords_for_language(lang_code)
    terms = text.split()
    ok_terms = [w for w in terms if w.lower() not in lang_stopwords]
    return ok_terms

"""
def remove_stopwords_from_counter(lang_code: str, counter):
    stopwords = _stopwords_for_language(lang_code)
    for word in stopwords:
        if word in counter:
            del counter[word]
    return counter
"""<|MERGE_RESOLUTION|>--- conflicted
+++ resolved
@@ -10,17 +10,10 @@
 
 this_dir = os.path.dirname(os.path.realpath(__file__))
 
-<<<<<<< HEAD
 # manage this like a lazy-loaded singleton so it is fast after the first time
 _stopwords_by_language = {}
 
 
-try:
-    model = fasttext.load_model(os.path.join(this_dir, MODEL_NAME))
-except ValueError:
-    raise ValueError("Couldn't load fasttext lang detection model - make sure install.sh ran and saved to {}".format(
-        os.path.join(this_dir, MODEL_NAME)))
-=======
 fasttext_model = None
 
 
@@ -33,7 +26,6 @@
     except ValueError:
         raise ValueError("Couldn't load fasttext lang detection model - make sure install.sh ran and saved to {}".format(
             os.path.join(this_dir, MODEL_NAME)))
->>>>>>> 996dd48b
 
 
 def detect(text: str) -> List:
