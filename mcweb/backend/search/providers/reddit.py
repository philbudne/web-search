--- conflicted
+++ resolved
@@ -71,11 +71,7 @@
         return {'counts': to_return}
 
     def all_items(self, query: str, start_date: dt.datetime, end_date: dt.datetime, page_size: int = 250, **kwargs) -> Dict:
-<<<<<<< HEAD
-        limit = kwargs['limit'] if 'limit' in kwargs else None
-=======
         # don't change the 250 (changing page size seems to be unsupported)
->>>>>>> 996dd48b
         last_date = start_date
         more_data = True
         item_count = 0
@@ -119,13 +115,7 @@
         params['metadata'] = 'true'
         # and now add in any other arguments they have sent in
         params.update(kwargs)
-<<<<<<< HEAD
-        r = requests.get(SUBMISSION_SEARCH_URL, headers=headers, params=params)
-        if r.status_code != 200:
-            raise RuntimeError('HTTP error from pushshift.io - {}'.format(r.status_code))
-=======
         r = self._session.get(SUBMISSION_SEARCH_URL, headers=headers, params=params)
->>>>>>> 996dd48b
         # temp = r.url # useful assignment for debugging investigations
         return r.json()
 
