--- conflicted
+++ resolved
@@ -24,7 +24,6 @@
             assert 'language' in post
             assert len(post['language']) == 2
 
-<<<<<<< HEAD
     def test_words(self):
         results = self._provider.words("robots", start_date=dt.datetime.now() - dt.timedelta(days=30),
                                        end_date=dt.datetime.now())
@@ -36,8 +35,6 @@
             assert last_ratio >= item['ratio']
             last_ratio = item['ratio']
 
-=======
->>>>>>> 0d839924
     """
     def test_count_over_time(self):
         results = self._provider.count_over_time("Trump", dt.datetime.strptime("2019-01-01", "%Y-%m-%d"),
