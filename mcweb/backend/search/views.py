--- conflicted
+++ resolved
@@ -91,7 +91,6 @@
                         status=200)
 
 
-<<<<<<< HEAD
 @handle_provider_errors
 @require_http_methods(["POST"])
 def words(request):
@@ -124,9 +123,6 @@
     return response
 
 
-=======
-@login_required(redirect_field_name='/auth/login')
->>>>>>> 996dd48b
 @require_http_methods(["GET"])
 @action(detail=False)
 def download_counts_over_time_csv(request):
