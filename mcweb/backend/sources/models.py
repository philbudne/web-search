import logging
from typing import Dict

from feed_seeker import generate_feed_urls
from mcmetadata.feeds import normalize_url
import mcmetadata.urls as urls
from django.db import models

SCRAPE_TIMEOUT_SECONDS = 120
logger = logging.getLogger(__name__)

class Collection(models.Model):

    class CollectionPlatforms(models.TextChoices):
        ONLINE_NEWS = "online_news"
        REDDIT = "reddit"
        TWITTER = "twitter"
        YOUTUBE = "youtube"

    # UI should verify uniqueness
    name = models.CharField(max_length=255, null=False, blank=False, unique=True)  
    notes = models.TextField(null=True, blank=True)
    platform = models.CharField(max_length=100, choices=CollectionPlatforms.choices, null=True,
                                default=CollectionPlatforms.ONLINE_NEWS)
    public = models.BooleanField(default=True, null=False, blank=False)  
    featured = models.BooleanField(default=False, null=False, blank=False)
    created_at = models.DateTimeField(auto_now_add=True, null=True)
    modified_at = models.DateTimeField(auto_now=True, null=True)

    class Meta:
        indexes = [
            # useful for search filtering
            models.Index(fields=['platform'], name='collection platform'),
        ]


class Source(models.Model):
    collections = models.ManyToManyField(Collection, blank=True)

    class SourcePlatforms(models.TextChoices):
        ONLINE_NEWS = "online_news"
        YOUTUBE = "youtube"
        TWITTER = "twitter"
        REDDIT = "reddit"

    class SourceMediaTypes(models.TextChoices):
        AUDIO_BROADCAST = "audio_broadcast"
        DIGITAL_NATIVE = "digital_native"
        PRINT_NATIVE = "print_native"
        VIDEO_BROADCAST = "video_broadcast"
        OTHER = "other"

    name = models.CharField(max_length=1000, null=True)
    url_search_string = models.CharField(max_length=1000, blank=True, null=True)
    label = models.CharField(max_length=255, null=True, blank=True)
    homepage = models.CharField(max_length=4000, null=False, blank=False)
    notes = models.TextField(null=True, blank=True)
    platform = models.CharField(max_length=100, choices=SourcePlatforms.choices, null=True,
                                default=SourcePlatforms.ONLINE_NEWS)
    stories_per_week = models.IntegerField(default=0, null=True)
    first_story = models.DateTimeField(null=True)
    created_at = models.DateTimeField(auto_now_add=True, null=True)
    modified_at = models.DateTimeField(auto_now=True, null=True)
    pub_country = models.CharField(max_length=5, null=True, blank=True)
    pub_state = models.CharField(max_length=200, null=True, blank=True)
    primary_language = models.CharField(max_length=5, null=True, blank=True)
    media_type = models.CharField(max_length=100, choices=SourceMediaTypes.choices, blank=True, null=True)

    class Meta:
        indexes = [
            # useful for search filtering
            models.Index(fields=['platform'], name='source platform'),
        ]
        constraints = [
            models.UniqueConstraint(fields=('name', 'platform', 'url_search_string'),
                                    name='unique names within platform'),
        ]

    @classmethod
    def create_from_dict(cls, source_info: Dict):
        new_source = Source()
        cls._set_from_dict(new_source, source_info)
        new_source.save()
        new_source = Source.objects.get(pk=new_source.pk)
        return new_source

    @classmethod
    def update_from_dict(self, source_info: Dict):
        Source._set_from_dict(self, source_info)
        self.save()
        return self
    
    @classmethod
    def _set_from_dict(cls, obj, source: Dict):
        name = source.get("name", None)
        if name is not None and len(name) > 0:
            obj.name = name
        platform = source.get("platform", None)
        if platform is not None and len(platform) > 0:
            obj.platform = platform
        url_search_string = source.get("url_search_string", None)
        if url_search_string is not None and len(url_search_string) > 0:
            obj.url_search_string = url_search_string
        label = source.get("label", None)
        if label is not None and len(label) > 0:
            obj.label = label
        homepage = source.get("homepage", None)
        if homepage is not None and len(homepage) > 0:
            obj.homepage = homepage
        notes = source.get("notes", None)
        if notes is not None and len(notes) > 0:
            obj.notes = notes
        service = source.get("service", None)
        if service is not None and len(service) > 0:
            obj.service = service
        stories_per_week = source.get("stories_per_week", None)
        if stories_per_week is not None and len(stories_per_week) > 0:
            obj.stories_per_week = stories_per_week
        pub_country = source.get("pub_country", None)
        if pub_country is not None and len(pub_country) > 0:
            obj.pub_country = pub_country
        pub_state = source.get("pub_state", None)
        if pub_state is not None and len(pub_state) > 0:
            obj.pub_state = pub_state
        primary_language = source.get("primary_language", None)
        if primary_language is not None and len(primary_language) > 0:
            obj.primary_language = primary_language
        media_type = source.get("media_type", None)
        if media_type is not None and len(media_type) > 0:
            obj.media_type = media_type

    @classmethod
    def _clean_source(cls, source: Dict):
        obj={}
        platform = source.get("platform", None)
        if platform:
            obj["platform"] = platform.strip()
        
        homepage = source.get("homepage", None)
        if homepage:
            obj["homepage"] = homepage.strip()
        
        name = source.get("name", None)
        if name:
            obj["name"] = name.strip()
        if not name:
            if platform == 'online_news':
                    obj["name"] = urls.canonical_domain(homepage)
        
        url_search_string = source.get("url_search_string", None)
        if url_search_string:
            obj["url_search_string"] = url_search_string.strip()

        label = source.get("label", None)
        if label:
            obj["label"] = label.strip()
        if not label:
            obj["label"] = obj["name"]

        notes = source.get("notes", None)
        if notes:
            obj["notes"] = notes.strip()

        service = source.get("service", None)
        if service:
            obj["service"] = service.strip()

        stories_per_week = source.get("stories_per_week", None)
        if stories_per_week:
            obj["stories_per_week"] = stories_per_week

        pub_country = source.get("pub_country", None)
        if pub_country:
            obj["pub_country"] = pub_country.strip()

        pub_state = source.get("pub_state", None)
        if pub_state:
            obj["pub_state"] = pub_state.strip()

        primary_language = source.get("primary_language", None)
        if primary_language:
            obj["primary_language"] = primary_language.strip()

        media_type = source.get("media_type", None)
        if media_type:
            obj["media_type"] = media_type.strip()

        return obj
    
    @classmethod
    def _scrape_source(cls, source_id: int, homepage: str):
        logger.info(f"==== starting _scrape_source(source_id, homepage)")

        # work around not having a column/index for normalized feed url:
        # create set of normalized urls of current feeds
        old_urls = set([normalize_url(feed.url)
                        for feed in Feed.objects.filter(source_id=source_id)])

        # background_tasks does not implement job timeouts, so use
        # feed_seeker's; returns a generator, so gobble up returns so that
        # DB operations are not under the timeout gun.
        new_urls = list(generate_feed_urls(homepage, max_time=SCRAPE_TIMEOUT_SECONDS))

        for url in new_urls:
            if normalize_url(url) not in old_urls:
                logger.info(f"scrape_source({source_id}, {homepage}) found new feed {url}")
                feed = Feed(source_id=source_id, admin_rss_enabled=True, url=url)
                feed.save()
            else:
                logger.info(f"scrape_source({source_id}, {homepage}) found old feed {url}")

        # send email????
        return(f"scraped_source({source_id}, {homepage})")
<<<<<<< HEAD
=======

    @classmethod
    def update_stories_per_week(cls, source_id: int , weekly_story_count):
        try:
            source=Source.objects.get(pk=source_id) 
            source.stories_per_week = weekly_story_count
            source.save()
        except:
            logger.warn(f"source {source_id} not found")
>>>>>>> ba7fdfe5

    
class Feed(models.Model):
    url = models.TextField(null=False, blank=False, unique=True)
    admin_rss_enabled = models.BooleanField(default=False, null=True)
    created_at = models.DateTimeField(auto_now_add=True, null=True)
    modified_at = models.DateTimeField(auto_now=True, null=True)
    name = models.TextField(null=True, blank=True)

    source = models.ForeignKey(Source, on_delete=models.CASCADE)<|MERGE_RESOLUTION|>--- conflicted
+++ resolved
@@ -211,8 +211,6 @@
 
         # send email????
         return(f"scraped_source({source_id}, {homepage})")
-<<<<<<< HEAD
-=======
 
     @classmethod
     def update_stories_per_week(cls, source_id: int , weekly_story_count):
@@ -222,7 +220,6 @@
             source.save()
         except:
             logger.warn(f"source {source_id} not found")
->>>>>>> ba7fdfe5
 
     
 class Feed(models.Model):
