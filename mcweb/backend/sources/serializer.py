--- conflicted
+++ resolved
@@ -39,12 +39,8 @@
 
     class Meta:
         model = Source
-<<<<<<< HEAD
         fields = ['id', 'name', 'url_search_string', 'label', 'homepage', 'notes', 'platform', 'stories_per_week',
                   'first_story', 'created_at', 'modified_at', 'pub_country', 'pub_state', 'primary_language',
                   'media_type',
                   'collection_count',
-                  'collections']
-=======
-        fields = '__all__'
->>>>>>> 25ed7bd5
+                  'collections']