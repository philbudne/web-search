from rest_framework.response import Response
from pickle import FALSE
import string
import random
import json
import logging
from django.http import HttpResponse
from django.views.decorators.http import require_http_methods
from django.contrib.auth.models import auth, User
from django.core import serializers
import humps
from django.core.mail import send_mail
import settings
from django.contrib.auth.decorators import login_required
from django.contrib.auth.hashers import make_password
<<<<<<< HEAD
from django.utils.encoding import force_bytes, force_str, DjangoUnicodeDecodeError
from django.utils.http import urlsafe_base64_encode, urlsafe_base64_decode
from django.shortcuts import redirect, render
from django.views.generic.base import RedirectView
from util.send_emails import send_signup_email
from util.token_generator import generate_token
=======
from .models import Profile

>>>>>>> e57dc2b1
import mcweb.backend.users.legacy as legacy

logger = logging.getLogger(__name__)


# random key generator
def _random_key():
    return ''.join(random.choice(string.ascii_uppercase + string.digits) for i in range(8))


# does the email exist?
@require_http_methods(['GET'])
def email_exists(request):
    email = request.GET['email']

    try:
        User.objects.get(email=email)
        data = json.dumps({'Exists': True})
    except User.DoesNotExist:
        data = json.dumps({'Exists': False})

    return HttpResponse(data, content_type='application/json')


@require_http_methods(['GET'])
def reset_password_request(request):
    email = request.GET['email']

    key = _random_key()

    message = "Hello, please use this verification code to reset your password! Thank you! \n\n" + key

    send_mail(
        subject='Reset Password',
        message=message,
        from_email=settings.EMAIL_HOST_USER,
        recipient_list=[email]
    )

    data = json.dumps({'Key': key})

    return HttpResponse(data, content_type='application/json')


@require_http_methods(['POST'])
def reset_password(request):
    payload = json.loads(request.body)

    username = payload.get('username', None)
    password1 = payload.get('password1', None)
    password2 = payload.get('password2', None)
    try:
        User.objects.get(username=username)
        logger.debug("Username found")
    except User.DoesNotExist:
        logger.debug("Username not found")
        data = json.dumps({'message': "Username Not Found"})
        return HttpResponse(data, content_type='application/json', status=403)

    if password1 != password2:
        logging.debug('password not matching')
        data = json.dumps({'message': "Passwords don't match"})
        return HttpResponse(data, content_type='application/json', status=403)

    else:
        user = User.objects.get(username=username)
        user.set_password(password1)
        user.save()

    data = json.dumps({'message': "Passwords match and password is saved"})
    return HttpResponse(data, content_type='application/json', status=200)


@login_required(redirect_field_name='/auth/login')
@require_http_methods(["GET"])
def profile(request):
    if request.user.id is not None:
        data = _serialized_current_user(request)
    else:
        data = json.dumps({'isActive': False})
    return HttpResponse(data, content_type='application/json')


@require_http_methods(["POST"])
def login(request):
    payload = json.loads(request.body)
    entered_username = payload.get('username', None)
    entered_password = payload.get('password', None)
    user = auth.authenticate(username=entered_username, password=entered_password)

    # password and username correct
    if user is not None:
        if not user.registered:
            logger.debug('Email has not been verified, please check your inbox for activation link')
            data = json.dumps({'message': "Email has not been verified"})
            return HttpResponse(data, content_type='application/json', status=403)
        elif user.is_active:
            # ✅ login worked
            logger.debug('logged in success')
            auth.login(request, user)
            data = _serialized_current_user(request)
            return HttpResponse(data, content_type='application/json')
        else:
            # ⚠️ user inactive
            logger.debug('inactive user login attempted')
            data = json.dumps({'message': "Inactive user"})
            return HttpResponse(data, content_type='application/json', status=403)
    # ❌ something went wrong
    else:
        # ⚠️ first time legacy login (so they used email)
        matching_user = User.objects.get(username=entered_username)
        if matching_user is not None:
            if (len(matching_user.password) == 0) and\
                    (legacy.password_matches_hash(entered_password, matching_user.profile.imported_password_hash)):
                # save their password in Django format for next time
                matching_user.set_password(entered_password) # this will hash it properly
                matching_user.save()
                # ✅ log them in
                user = auth.authenticate(username=entered_username, password=entered_password)
                auth.login(request, user)
                data = _serialized_current_user(request)
                return HttpResponse(data, content_type='application/json')
        # ❌ username or password was wrong (legacy or new user)
        logger.debug('user login failed')
        data = json.dumps({'message': "Unable to login"})
        return HttpResponse(data, content_type='application/json', status=403)


@require_http_methods(["POST"])
def register(request):
    try:
        payload = json.loads(request.body)

        first_name = payload.get('first_name', None)
        last_name = payload.get('last_name', None)
        email = payload.get('email', None)
        username = payload.get('username', None)
        password1 = payload.get('password1', None)
        password2 = payload.get('password2', None)
        notes = payload.get('notes', None)

        # first verify passwords match
        if password1 != password2:
            logging.debug('password not matching')
            data = json.dumps({'message': "Passwords don't match"})
            return HttpResponse(data, content_type='application/json', status=403)

        # next verify email is new
        try:
            user = User.objects.get(email__exact=email)
            logger.debug('Email taken')
            data = json.dumps({'message': "Email already exists"})
            return HttpResponse(data, content_type='application/json', status=403)
        except User.DoesNotExist:
            pass
        # checks out, make a new user
        created_user = User.objects.create_user(username=username, password=password1, email=email,
                                                first_name=first_name, last_name=last_name)
        
        created_user.save()
<<<<<<< HEAD
        # send activation email
        send_signup_email(request.user.email, request)
=======
        user_profile = Profile()
        user_profile.user = created_user
        user_profile.notes = notes
        user_profile.save()
>>>>>>> e57dc2b1
        logging.debug('new user created')
        data = json.dumps({'message': "new user created"})
        return HttpResponse(data, content_type='application/json', status=200)
    except Exception as e:
        data = json.dumps({'message': str(e)})
        return HttpResponse(data, content_type='application/json', status=400)


@login_required(redirect_field_name='/auth/login')
@require_http_methods(["POST"])
def logout(request):
    logging.debug('logout success')
    auth.logout(request)
    data = json.dumps({'message': "Logged Out"})
    return HttpResponse(data, content_type='application/json')


def _serialized_current_user(request) -> str:
    current_user = request.user
    serialized_data = serializers.serialize('json', [current_user, ])
    data = json.loads(serialized_data)[0]['fields']
    camelcase_data = humps.camelize(data)
    return json.dumps(camelcase_data)

def activate_user(request, uidb64, token):

    try:
        uid = force_str(urlsafe_base64_decode(uidb64))
        user = User.objects.get(pk = uid)
    except Exception as e:
        user = None

    if user and generate_token.check_token(user, token):
        user.profile.registered = True 
        user.save()

        logging.debug('Account Activated')

        return redirect('/api/auth/activate-success/')
    
    return render(request, 'authentication/activate-failed.html', {'user': user})<|MERGE_RESOLUTION|>--- conflicted
+++ resolved
@@ -9,21 +9,19 @@
 from django.contrib.auth.models import auth, User
 from django.core import serializers
 import humps
+import threading
 from django.core.mail import send_mail
 import settings
 from django.contrib.auth.decorators import login_required
 from django.contrib.auth.hashers import make_password
-<<<<<<< HEAD
 from django.utils.encoding import force_bytes, force_str, DjangoUnicodeDecodeError
 from django.utils.http import urlsafe_base64_encode, urlsafe_base64_decode
 from django.shortcuts import redirect, render
 from django.views.generic.base import RedirectView
-from util.send_emails import send_signup_email
+from util.send_emails import send_signup_email, EmailThread
 from util.token_generator import generate_token
-=======
 from .models import Profile
 
->>>>>>> e57dc2b1
 import mcweb.backend.users.legacy as legacy
 
 logger = logging.getLogger(__name__)
@@ -32,7 +30,6 @@
 # random key generator
 def _random_key():
     return ''.join(random.choice(string.ascii_uppercase + string.digits) for i in range(8))
-
 
 # does the email exist?
 @require_http_methods(['GET'])
@@ -116,7 +113,7 @@
 
     # password and username correct
     if user is not None:
-        if not user.registered:
+        if not user.profile.registered:
             logger.debug('Email has not been verified, please check your inbox for activation link')
             data = json.dumps({'message': "Email has not been verified"})
             return HttpResponse(data, content_type='application/json', status=403)
@@ -177,26 +174,26 @@
             logger.debug('Email taken')
             data = json.dumps({'message': "Email already exists"})
             return HttpResponse(data, content_type='application/json', status=403)
-        except User.DoesNotExist:
+        except Exception as e:
             pass
         # checks out, make a new user
         created_user = User.objects.create_user(username=username, password=password1, email=email,
                                                 first_name=first_name, last_name=last_name)
-        
         created_user.save()
-<<<<<<< HEAD
-        # send activation email
-        send_signup_email(request.user.email, request)
-=======
+        logging.debug('new user created')
         user_profile = Profile()
         user_profile.user = created_user
         user_profile.notes = notes
+        user_profile.registered = False
         user_profile.save()
->>>>>>> e57dc2b1
-        logging.debug('new user created')
+        print(created_user.profile)
+        print(user_profile.registered)
+        # send_signup_email(created_user, request)
+        send_signup_email(created_user, request)
         data = json.dumps({'message': "new user created"})
         return HttpResponse(data, content_type='application/json', status=200)
     except Exception as e:
+        print(e)
         data = json.dumps({'message': str(e)})
         return HttpResponse(data, content_type='application/json', status=400)
 
@@ -221,16 +218,19 @@
 
     try:
         uid = force_str(urlsafe_base64_decode(uidb64))
+        print(uid)
         user = User.objects.get(pk = uid)
     except Exception as e:
         user = None
-
+        print(e)
+        data = json.dumps({'message': str(e)})
     if user and generate_token.check_token(user, token):
+        print(user)
         user.profile.registered = True 
-        user.save()
+        user.profile.save()
 
         logging.debug('Account Activated')
-
-        return redirect('/api/auth/activate-success/')
-    
-    return render(request, 'authentication/activate-failed.html', {'user': user})+        auth.login(request, user)
+        return redirect('/api/auth/activate-success')
+    data = user
+    return HttpResponse(data, content_type='application/json', status=400)